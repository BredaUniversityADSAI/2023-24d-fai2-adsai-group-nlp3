import datetime
import io
import logging
import wave

import librosa
import numpy as np
import pandas as pd
import soundfile as sf
import spacy
import webrtcvad
import whisper
from pydub import AudioSegment
from tqdm import tqdm

# Configure logging
logging.basicConfig(
    level=logging.INFO, format="%(asctime)s - %(levelname)s - %(message)s"
)

# Create a file handler
file_handler = logging.FileHandler("logfile.log")
file_handler.setLevel(logging.INFO)
file_handler.setFormatter(
    logging.Formatter("%(asctime)s - %(levelname)s - %(message)s")
)
logging.getLogger("").addHandler(file_handler)

"""
Pipeline functions are main components of this pipeline.

They are ment to be used outside of this module,
and when used in order, provide the video or audio to sentences pipeline.
"""


def load_audio(file_path: str, target_sample_rate: int) -> np.array:
    """
    A function that loads audio data from video file 
    or directly loads audio from input.
    Used by providing the path to the episode and desired sample rate.
    The function assumes the audio is multi-channel and
    automatically converts it to mono, but can also handle mono input.

    Input:
        file_path (str): file path to the video or audio
        target_sample_rate (int): the sample rate the audio file will be converted to

    Output:
        audio (np.array): mono audio file with specified sample rate
            represented as np.array
    """
<<<<<<< HEAD
    # load audio from the file
=======

    logging.info("loading audio file")

    # load audio from video file
>>>>>>> 3eb6aaad
    audio = AudioSegment.from_file(file_path)

    # export the audio to in-memory object
    wav_file = io.BytesIO()
    audio.export(wav_file, format="wav")

    # load the audio and downsample it to target sample rate
    audio, _ = librosa.load(wav_file, sr=target_sample_rate)

    # convert the audio to mono
    audio = librosa.to_mono(audio)

    return audio


def get_segments_for_vad(
    audio: np.array, sample_rate: int, segment_seconds_length: float
) -> list[np.array]:
    """
    A function that adapts the audio file so that it is compatible with
    webrtcvad.Vad object. The sample rate must be 8kHz, 16kHz, or 32kHz, and
    the segment length must be 10ms, 20ms, or 30ms. It returns a list of
    audio segments of the chosen length.

    Input:
        audio (np.array): audio file obtained from load_audio function
        sample_rate (int): sample rate of the audio file
        segment_seconds_length (float): segment length in seconds

    Output:
        segments (list[np.array]): list of cutouts from the audio file
    """

    logging.info("splitting into segments")

    # get segment length in frame number
    segment_frames_length = int(segment_seconds_length * sample_rate)

    # get number of segments in the audio
    num_segments = len(audio) // segment_frames_length

    # split audio into list of segments
    segments = [
        audio[i * segment_frames_length : (i + 1) * segment_frames_length]
        for i in range(num_segments)
    ]

    return segments


def get_vad_per_segment(
    segments: list[np.array],
    vad_aggressiveness: int,
    sample_rate: int,
    segment_frames_length: int,
) -> np.array:
    """
    A function that decides whether an audio file preciously cut to segments using
    get_segments_for_vad function contains speech or not based on voice
    activation detection. VAD aggressiveness, is adjustable (int values from 0 to 3),
    and on top of that, audio sample rate and segment length in frames is required.

    Input:
        segments (list[np.array]): list with cut audio obtained from
            get_segments_for_vad function
        vad_aggressiveness (int): how aggressive should the function be
            when filtering out non-speech
        sample_rate (int): sample rate of the audio file
        segment_frames_length: segment length measured by number of frames

    Output:
        segments_is_speech (np.array): array with bool values representing
            detected speech for a given segment. True means that the segment
            contains speech
    """

    logging.info("getting vad per segment")

    # instantiate VAD with aggressiveness from 0 to 3
    vad = webrtcvad.Vad(vad_aggressiveness)

    segments_is_speech = []
    for segment in tqdm(segments):
        # prepare an in-memory location for segments
        segment_file = io.BytesIO()
        # write the segments to in-memory location
        sf.write(segment_file, segment, sample_rate, format="wav", subtype="PCM_16")

        # prepare the BytesIO object for opening with wave library
        segment_file.seek(0)
        # open the segment with wave library
        segment_bytes_file = wave.open(segment_file, mode="rb")

        # get bytes data from the segment
        segment_bytes = segment_bytes_file.readframes(segment_frames_length)
        # detect speech in segment (outputs bool values)
        is_speech = vad.is_speech(segment_bytes, sample_rate)
        segments_is_speech.append(is_speech)

    # get np.array with speech bool values
    segments_is_speech = np.array(segments_is_speech)

    # Check if there are no speech segments
    if not any(segments_is_speech):
        logging.warning("No speech segments found in the audio.")

    return segments_is_speech


def get_frame_segments_from_vad_output(
    speech_array: np.array,
    sample_rate: int,
    min_fragment_length_seconds: int,
    segment_seconds_length: float,
    full_audio_length_frames: int,
) -> list[tuple[int, int]]:
    """
    A function that connects the small segments (10/20/30ms) into larger (5-6 min)
    fragments based on the results from get_vad_per_segment function.
    It combines small segments until a specified threshold is reached,
    and the start and end in frames is saved. The function returns
    (start, end) pairs in a list.

    Input:
        speech_array (np.array): np.array with bool values obtained from
            get_vad_per_segment functionfull_audio_length_frames
        sample_rate (int): sample rate of the audio file
        min_fragment_length_seconds (int): min amount of seconds per fragment
            generated from 10/20/30ms segments
        segment_seconds_length (float): length of one segment in seconds
        full_audio_length_frames (int): the total number of frames in
            the entire audio file

    Output:
        cut_fragments_frames (list[tuple[int, int]]): list of
            (start, end) frame number pairs
    """

    logging.info("getting frame segments from vad output")

    # np.array with segment numbers for segment where we can cut the audio
    # this returns a tuple for each dimention (here it's 1, so we can just unpack it)
    # speech_array == 0 is a working substitute of speech_array is False
    cutable_segments = np.where(speech_array == 0)[0]

    # a target so we have an amount of frames to aim for
    fragment_min_length_frame = get_target_length_frames(
        min_fragment_length_seconds, sample_rate
    )

    # frame number from which the fragment will start
    fragment_start_frame = 0
    # start and end of each fragment in frames
    cut_fragments_frames = []

    for segment_number in cutable_segments:
        # get end of the segment in frames
        segment_end_frame = segment_number_to_frames(
            segment_number, sample_rate, segment_seconds_length
        )

        # if the total time (in frames) from start is long enough:
        if segment_end_frame - fragment_start_frame >= fragment_min_length_frame:
            # start a bit earlier and end a bit later if possible
            adjusted_fragment_start_frame = adjust_fragment_start_frame(
                fragment_start_frame, sample_rate
            )
            adjusted_segment_end_frame = adjust_fragment_end_frame(
                segment_end_frame, sample_rate, full_audio_length_frames
            )

            # append the (start, end) pair to a list
            cut_fragments_frames.append(
                (adjusted_fragment_start_frame, adjusted_segment_end_frame)
            )

            # update the start to be the end of the previous fragment
            fragment_start_frame = segment_end_frame

    # adjust the start frame for the last fragment
    adjusted_fragment_start_frame = adjust_fragment_start_frame(
        fragment_start_frame, sample_rate
    )

    # append last fragment's (start, end) pair to the list
    cut_fragments_frames.append(
        (adjusted_fragment_start_frame, full_audio_length_frames)
    )

    return cut_fragments_frames


def transcribe_translate_fragments(
    audio: np.array,
    cut_fragments_frames: list[tuple[int, int]],
    sample_rate: int,
    use_fp16: bool = True,
    transcription_model_size: str = "base",
    episode_value=datetime.datetime.now().date(),
) -> pd.DataFrame:
    """
    A function that transcribes and translates the audio fragments using openai-whisper
    model, and returns a pandas.DataFrame with English sentences
    (one sentence per row). The size of the model can be adjusted.

    Input:
        audio (np.array): full audio file loaded with load_audio function
        cut_audio_frames (list[tuple[int, int]]): list of
            (start, end) frame number pairs
        sample_rate (int): sample rate of the audio file
        use_fp16 (bool): Whether to use FP16 format for model prediction,
            needs to be False for CPU. Defaults to True.
        transcription_model_type: size of whisper model used for
            transcription and translation,
            see: https://pypi.org/project/openai-whisper/. default: "base"
        episode_value (Any): value assigned to each row for this episode,
            default: current date in YYYY-MM-DD format (e.g. 2024-05-16)
    """

    logging.info("transcribing and translating")

    # load the whisper model of choice
    transcription_model = whisper.load_model(transcription_model_size)

    transcriptions = []

    # trancribe and translate all episode fragments
    for index, (start, end) in enumerate(tqdm(cut_fragments_frames), start=1):
        # transcribe and translate
        fragment_text = transcription_model.transcribe(
            audio[start:end], fp16=use_fp16, language="en"
        )

        # add additional information to the transcript text
        transcriptions.append((index, start, end, fragment_text["text"]))

    # create a dataframe from the transcripts
    data = pd.DataFrame(transcriptions)

    # clean the dataframe
    data = clean_transcript_df(data, sample_rate, episode_value)

    return data


def save_data(
    df: pd.DataFrame,
    output_path: str = "output.csv",
) -> None:
    """
    A function that abstracts pd.DataFrame's saving funcitons with
    an option to chose json or scv format. If output path is not provided,
    the default path is "output.csv" in the current directory.

    Input:
        df (pd.DataFrame): dataframe to save
        output_format (str): file path to the saved file,
            default: "output.csv"

    Output: None
    """

    # Check if there is no data to save
    if data_df.empty:
        logging.warning("No data to save.")

    logging.info("saving to file")

    format = output_path.split(".")[1]

    if format == "json":
        df.to_json(output_path, index=False)
    else:
        df.to_csv(output_path, index=False)

    logging.info("done")


"""
Utils functions that are called from the above functions.
Utils functions are not ment to be used as a standalone,
and are an abstraction over some more complex parts of above pipeline functions.
"""


def segment_number_to_frames(
    segment_number: int, sample_rate: int, segment_seconds_length: float
) -> int:
    """
    A function that converts segment number to the number of
    frames from the start of the audio file using segment number,
    audio sample rate, and segment length in seconds

    Input:
        segment_number (int): number of the segment from the np.array
            obtained from get_vad_per_segment function
        sample_rate (int): sample rate of the audio file
        segment_seconds_length (float): length of the audio segment in seconds

    Output:
        frames (int): the number of frames from the start of the audio
        file that corresponds to the segment number
    """
    return int(sample_rate * segment_seconds_length * segment_number)


def get_target_length_frames(min_length_seconds, sample_rate):
    # TODO
    return min_length_seconds * sample_rate


def adjust_fragment_start_frame(start_fragment_frame: int, sample_rate: int) -> int:
    """
    A function that moves the start of the larger fragment (a couple of minutes)
    to start 0.125 seconds earlier if the new start does not go below 0.

    Input:
        start_fragment_frame (int): the frame number that corresponds to start of
            the segment with no speech detected
        sample_rate (int): sample rate of the audio file

    Output:
        start_fragment_frame (int): adjusted (if possible) start_fragment_frame value
    """
    if start_fragment_frame - int(0.125 * sample_rate) >= 0:
        start_fragment_frame = start_fragment_frame - int(0.125 * sample_rate)

    return start_fragment_frame


def adjust_fragment_end_frame(
    end_fragment_frame: int, sample_rate: int, full_audio_length_frames: int
) -> int:
    """
    A function that moves the end of the larger fragment (a couple of minutes)
    to end 0.125 seconds later if the new end does not go over
    the full audio duration. Used by get_frame_segments_from_vad_output function.

    Input:
        end_fragment_frame (int): the frame number that corresponds to start of
            the last used in this fragment segment with no speech detected
        sample_rate (int): sample rate of the audio file

    Output:
        end_fragment_frame (int): adjusted (if possible) end_fragment_frame value
    """
    if end_fragment_frame + int(0.125 * sample_rate) <= full_audio_length_frames:
        end_fragment_frame = end_fragment_frame + int(0.125 * sample_rate)

    return end_fragment_frame


def clean_transcript_df(
    df: pd.DataFrame,
    sample_rate: int,
    episode_value=datetime.datetime.now().date(),
) -> pd.DataFrame:
    """
    A function that cleans the output of the transcribe_translate_fragments function.
    It adds a column to identify the episode later
    (current date in YYYY-MM-DD format by deafut). This can be changed by specifying
    the episode_value argument in the transcribe_translate_fragments function.
    Additionaly, this function renames columns, and splits transcription for an episode
    fragment into separate sentences.

    Input:
        df (pd.DataFrame): a dataframe returned by
            transcribe_translate_fragments function
        sample_rate (int): sample rate of the audio file
        episode_value (Any): value assigned to each row for this episode,
            default: current date in YYYY-MM-DD format (e.g. 2024-05-16)

    Output:
        df (pd.DataFrame): a cleaned dataframe with one sentence in each row
    """

    # insert a column with episode_value for each row
    df.insert(loc=0, column="episode", value=episode_value)
    df.columns = [
        "episode",
        "segment",
        "segment_start_seconds",
        "segment_end_seconds",
        "sentence",
    ]

    nlp = spacy.load("en_core_web_md")

    # disable all pipeline components and add sentencizer to it
    nlp.add_pipe("sentencizer", "sentence_splitter", first=True)
    nlp.disable_pipes("tagger", "parser", "ner", "lemmatizer")

    # get list of sentences instead of the whole doc for each fragment
    results = []

    for doc in tqdm(nlp.pipe(df["sentence"])):
        sent_list = doc.sents
        sent_list = list(map(str, sent_list))
        results.append(sent_list)

    # overwrite the column with sentence lists
    df = df.assign(
        sentence=pd.Series(results),
        segment_start_seconds=(df["segment_start_seconds"] / sample_rate).round(2),
        segment_end_seconds=(df["segment_end_seconds"] / sample_rate).round(2),
    )

    # split the list into separate rows and reset the index
    df = (
        df.explode(column="sentence", ignore_index=False)
        .drop_duplicates(subset="sentence")
        .reset_index(drop=True)
    )

    return df


if __name__ == "__main__":
    import argparse

    parser = argparse.ArgumentParser()

    parser.add_argument(
        "--input_path",
        required=True,
        type=str,
        help="string, file path to the audio file",
    )
    parser.add_argument(
        "--output_path",
        required=False,
        type=str,
        default="output.csv",
        help="string, file path to saved pipeline output (default: output.csv)",
    )
    parser.add_argument(
        "--target_sr",
        required=False,
        type=int,
        default=32_000,
        help="""
        int, chosen audio file sample rate,
        pipeline handles 8000/16000/32000 (default: 32000)
        """,
    )
    parser.add_argument(
        "--segment_length",
        required=False,
        type=float,
        default=0.03,
        help="""
        float, length of a single segment for vad analysis in seconds,
        pipeline handles 0.01/0.02/0.03 (default: 0.03)
        """,
    )
    parser.add_argument(
        "--min_fragment_len",
        required=False,
        type=int,
        default=300,
        help="int, minimal length of the fragment in seconds (default: 300)",
    )
    parser.add_argument(
        "--vad_aggressiveness",
        required=False,
        type=int,
        default=0,
        help="""
        int, aggressiveness parameter of vad object,
        defines how strict speech isolation is on a scale from 0 to 3 (default: 0)
        """,
    )
    parser.add_argument(
        "--use_fp16",
        type=bool,
        required=False,
        default=True,
        help="""
        bool, whether to use FP16 format for model prediction,
        needs to be False for CPU (default: True)
        """,
    )
    parser.add_argument(
        "--transcript_model_size",
        required=False,
        type=str,
        default="large",
        help="""
        string, size of whisper model used for transcription and translation,
        see: https://pypi.org/project/openai-whisper/. default: large
        """,
    )

    args = parser.parse_args()

    # get segment length in frames
    segment_frames_length = segment_number_to_frames(
        1, sample_rate=args.target_sr, segment_seconds_length=args.segment_length
    )

    # load audio file and set sample rate to the chosen value
<<<<<<< HEAD
    logging.info("loading audio file")
    audio = load_audio(
=======
    audio = load_audio_from_video(
>>>>>>> 3eb6aaad
        file_path=args.input_path, target_sample_rate=args.target_sr
    )

    # get full audio length in frames
    full_audio_length_frames = len(audio)

    # get segments for vad analysis
    segments = get_segments_for_vad(
        audio=audio,
        sample_rate=args.target_sr,
        segment_seconds_length=args.segment_length,
    )

    # get vad output per segment
    speech_array = get_vad_per_segment(
        segments=segments,
        vad_aggressiveness=args.vad_aggressiveness,
        sample_rate=args.target_sr,
        segment_frames_length=segment_frames_length,
    )

    # get fragment sizes of chosen length
    cut_fragments_frames = get_frame_segments_from_vad_output(
        speech_array=speech_array,
        sample_rate=args.target_sr,
        min_fragment_length_seconds=args.min_fragment_len,
        segment_seconds_length=args.segment_length,
        full_audio_length_frames=full_audio_length_frames,
    )

    # transcribe and translate fragments to get sentences in df
    data_df = transcribe_translate_fragments(
        audio=audio,
        cut_fragments_frames=cut_fragments_frames,
        sample_rate=args.target_sr,
        use_fp16=args.use_fp16,
        transcription_model_size=args.transcript_model_size,
    )

    # save the data to chosen place with chosen format
    save_data(data_df, args.output_path)<|MERGE_RESOLUTION|>--- conflicted
+++ resolved
@@ -50,14 +50,10 @@
         audio (np.array): mono audio file with specified sample rate
             represented as np.array
     """
-<<<<<<< HEAD
+
+    logging.info("loading audio file")
+
     # load audio from the file
-=======
-
-    logging.info("loading audio file")
-
-    # load audio from video file
->>>>>>> 3eb6aaad
     audio = AudioSegment.from_file(file_path)
 
     # export the audio to in-memory object
@@ -321,7 +317,7 @@
     """
 
     # Check if there is no data to save
-    if data_df.empty:
+    if df.empty:
         logging.warning("No data to save.")
 
     logging.info("saving to file")
@@ -559,12 +555,7 @@
     )
 
     # load audio file and set sample rate to the chosen value
-<<<<<<< HEAD
-    logging.info("loading audio file")
     audio = load_audio(
-=======
-    audio = load_audio_from_video(
->>>>>>> 3eb6aaad
         file_path=args.input_path, target_sample_rate=args.target_sr
     )
 
