--- conflicted
+++ resolved
@@ -202,7 +202,7 @@
         type=str,
         help="Path to the output predictions.",
     )
-    
+
     args = parser.parse_args()
 
     mt_logger.info("Arguments parsed")
@@ -239,22 +239,10 @@
 
     # Make predictions
     text_labels, highest_probabilities = predict(model, tokens, masks, emotion_decoder)
-<<<<<<< HEAD
     mt_logger.info("Predictions made")
-=======
-    mt_logger.info("Predictions made")
-
-    predictions = pd.DataFrame({
-                'text_labels': text_labels,
-                'highest_probabilities': highest_probabilities
-                })
-
-
-    predictions.to_csv(args.output_path, index=False)
-
-
-    # Print the predictions
-    # for label, prob in zip(text_labels, highest_probabilities):
-    #     print(f"Predicted emotion: {label} with confidence: {prob:.2f}")
-    # mt_logger.info("Results printed")
->>>>>>> bddeace4
+
+    predictions = pd.DataFrame(
+        {"text_labels": text_labels, "highest_probabilities": highest_probabilities}
+    )
+
+    predictions.to_csv(args.output_path, index=False)