--- conflicted
+++ resolved
@@ -32,11 +32,7 @@
     name="split_register_component", version="2024-06-18-16-14-15-3695360"
 )
 train_component = ml_client.components.get(
-<<<<<<< HEAD
-    name="train_component", version="2024-06-19-14-14-49-6423447"
-=======
     name="train_component", version="2024-06-19-13-08-33-7643142"
->>>>>>> 39763b71
 )
 eval_component = ml_client.components.get(
     name="evaluation", version="2024-06-18-16-16-07-7286457"
@@ -66,14 +62,8 @@
         learning_rate=LogUniform(min_value=1e-5, max_value=1e-1),
         early_stopping_patience=Choice([3, 5, 7]),
         batch_size=Choice([16, 32, 64, 128]),
-    ).sweep(
-        sampling_algorithm="bayesian",
-        primary_metric="val_loss",
-        goal="minimize"
-    )
-    train_step.set_limits(
-        max_total_trials=3, max_concurrent_trials=3, timeout=7200
-    )
+    ).sweep(sampling_algorithm="bayesian", primary_metric="val_loss", goal="minimize")
+    train_step.set_limits(max_total_trials=3, max_concurrent_trials=3, timeout=7200)
 
     _ = eval_component(
         model_path=train_step.outputs.model,
