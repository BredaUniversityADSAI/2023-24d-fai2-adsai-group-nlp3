--- conflicted
+++ resolved
@@ -60,19 +60,8 @@
         dataset_name_file=splitting_step.outputs.json_path,
         learning_rate=Uniform(min_value=1e-5, max_value=1e-1),
         batch_size=Choice([16, 32, 64, 128]),
-<<<<<<< HEAD
     ).sweep(sampling_algorithm="bayesian", primary_metric="val_loss", goal="minimize")
-    train_step.set_limits(max_total_trials=3, max_concurrent_trials=3, timeout=7200)
-=======
-    ).sweep(
-        sampling_algorithm="bayesian",
-        primary_metric="val_loss",
-        goal="minimize"
-    )
-    train_step.set_limits(
-        max_total_trials=5, max_concurrent_trials=3, timeout=7200
-    )
->>>>>>> 39ed4ec1
+    train_step.set_limits(max_total_trials=5, max_concurrent_trials=3, timeout=7200)
 
     _ = eval_component(
         model_path=train_step.outputs.model,
