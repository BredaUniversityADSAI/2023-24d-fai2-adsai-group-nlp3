import argparse
import json
import logging
import pickle
from functools import reduce
from typing import Dict, Tuple

import mltable
import pandas as pd
import tensorflow as tf
import transformers
from azure.ai.ml import MLClient
from azure.identity import ClientSecretCredential
from preprocessing import preprocess_training_data

# setting up logger
<<<<<<< HEAD
mt_logger = logging.getLogger(f"{'main.' if __name__ != '__main__' else ''}{__name__}")
formatter = logging.Formatter("%(asctime)s - %(name)s - %(levelname)s - %(message)s")

file_handler = logging.FileHandler("logs.log", mode="a")
file_handler.setLevel(logging.DEBUG)
file_handler.setFormatter(formatter)

mt_logger.addHandler(file_handler)

if len(mt_logger.handlers) == 0:
    mt_logger.setLevel(logging.DEBUG)

    stream_handler = logging.StreamHandler()
    stream_handler.setLevel(logging.DEBUG)
    stream_handler.setFormatter(formatter)

    mt_logger.addHandler(stream_handler)
=======
mt_logger = logging.getLogger("model_training")
mt_logger.setLevel(logging.DEBUG)
formatter = logging.Formatter("%(asctime)s - %(name)s - %(levelname)s - %(message)s")

file_handler = logging.FileHandler("logs.log")
file_handler.setLevel(logging.DEBUG)
file_handler.setFormatter(formatter)

stream_handler = logging.StreamHandler()
stream_handler.setLevel(logging.DEBUG)
stream_handler.setFormatter(formatter)

mt_logger.addHandler(file_handler)
mt_logger.addHandler(stream_handler)
>>>>>>> 607d5803


# const values for Azure connection
SUBSCRIPTION_ID = "0a94de80-6d3b-49f2-b3e9-ec5818862801"
RESOURCE_GROUP = "buas-y2"
WORKSPACE_NAME = "NLP3"
TENANT_ID = "0a33589b-0036-4fe8-a829-3ed0926af886"
CLIENT_ID = "a2230f31-0fda-428d-8c5c-ec79e91a49f5"
CLIENT_SECRET = "Y-q8Q~H63btsUkR7dnmHrUGw2W0gMWjs0MxLKa1C"


mt_logger.info(f"devices: {tf.config.list_physical_devices()}")


def get_args() -> argparse.Namespace:
    """
    A function that instantiates argument parser and collects CLI arguments.

    Input: None

    Output:
        args (argparse.Namespace): namespace object with CLI arguments

    Author - Wojciech Stachowiak
    """
    parser = argparse.ArgumentParser()

    mt_logger.debug("collecting CLI args")

    parser.add_argument(
        "--cloud",
        type=bool,
        choices=[True, False],
        help="whether the code will execute on Azure or locally",
    )

    parser.add_argument(
        "--dataset_name_file",
        type=str,
        help="name of registered dataset used to train the model",
    )

    parser.add_argument("--epochs", type=int, help="number of training epochs ")

    parser.add_argument("--learning_rate", type=float, help="optimizer's learning rate")

    parser.add_argument(
        "--early_stopping_patience",
        type=int,
        help="patience of the early stopping callback",
    )

    parser.add_argument(
        "--model_output_path",
        type=str,
        help="path where the trained model will be saved",
    )

    parser.add_argument(
        "--decoder_output_path",
        type=str,
        help="path where the label_decoder will be saved",
    )

    mt_logger.info("collected CLI args")

    mt_logger.debug("parsing args")

    args = parser.parse_args()

    mt_logger.debug("parsed args")

    return args


def get_ml_client(
    subscription_id: str,
    tenant_id: str,
    client_id: str,
    client_secret: str,
    resource_group: str,
    workspace_name: str,
) -> MLClient:
    """
    A function that creates an MLClient object used to interact with AzureML.

    Input:
        subscription_id (str): subscription ID from Azure
        tenant_id (str): tenant ID from Azure
        client_id (str): client ID from Azure
        client_secret (str): client secret from Azure
        resource_group (str): name of the resource group from Azure
        workspace_name (str): name of the workspace name from Azure

    Output:
        ml_client (azure.ai.ml.MLClient): an object that allows manipulating
        objects on Azure

    Author - Wojciech Stachowiak
    """
    mt_logger.debug("getting credentials")
    credential = ClientSecretCredential(tenant_id, client_id, client_secret)

    mt_logger.debug("building MLClient")

    ml_client = MLClient(
        subscription_id=subscription_id,
        resource_group_name=resource_group,
        credential=credential,
        workspace_name=workspace_name,
    )

    mt_logger.info("got MLClient")

    return ml_client


def get_versioned_datasets(args, ml_client) -> Tuple[str, str, str]:
    with open(args.dataset_name_file, "r") as f:
        dataset_info = json.load(f)
<<<<<<< HEAD

    train_name = dataset_info["train_data"]
    val_name = dataset_info["val_data"]
=======
    train_name = dataset_info["train"]
    val_name = dataset_info["val"]
>>>>>>> 607d5803

    mt_logger.info("got datasets names")

    dataset_list = ml_client.data.list(name=train_name)

    mt_logger.debug("got dataset list for versioning")

    newest_version = reduce(
        lambda x, y: max(x, y), map(lambda x: x.version, dataset_list)
    )

    mt_logger.debug(f"got datasets version {newest_version}")

    return train_name, val_name, newest_version


def get_data_asset_as_df(
    ml_client: MLClient, dataset_name: str, dataset_version: str
) -> pd.DataFrame:
    """
    A function that loads Azure dataset and converts it to pandas.DataFrame.

    Input:
        ml_client (azure.ai.ml.MLClient): MLClient used to interact with AzureML
        dataset_name (str): name of the dataset registered on Azure
        dataset_version (str): version of the dataset

    Output:
        df (pd.DataFrame): dataframe created from the Azure dataset

    Author - Wojciech Stachowiak
    """

    # fetching dataset
    mt_logger.debug(f"getting dataset: {dataset_name} version {dataset_version}")
    data_asset = ml_client.data.get(dataset_name, version=dataset_version)
    mt_logger.debug("got dataset")

    path = {"folder": data_asset.path}

    # loading data as mltable
    mt_logger.debug("reading into table")
<<<<<<< HEAD
    table = mltable.from_parquet_files(paths=[path])
=======
    table = mltable.from_delimited_files(paths=[path])
>>>>>>> 607d5803
    mt_logger.debug("table loaded")

    # converting to pd.DataFrame
    mt_logger.debug("getting dataframe")
    df = table.to_pandas_dataframe()
    mt_logger.debug("got dataframe")

    return df


def get_label_decoder(series: pd.Series) -> Dict[int, str]:
    """
    A function that creates label_decoder dictionary from pandas.Series.

    Input:
        series (pd.Series): series with labels

    Output:
        label_decoder (dict[int, str]): dictionary mapping number values
        to text representation

    Author - Wojciech Stachowiak
    """
    mt_logger.info("getting label decoder from training data")
    label_decoder = {i: label for i, label in enumerate(series.unique())}
    mt_logger.debug(f"detected {len(label_decoder)} classes")

    return label_decoder


def get_new_model(num_classes: int) -> transformers.TFRobertaForSequenceClassification:
    """
    Create or load a RoBERTa model with the specified number of output classes.

    Input:
        model_path (str): Path to the model directory.
        num_classes (int): Number of output classes for the model.

    Output:
        model: RoBERTa model with the specified number of output classes.

    Author:
        Max Meiners (214936)
    """

    mt_logger.debug("loading model")
    model_configuration = transformers.RobertaConfig.from_pretrained(
        "roberta-base", num_labels=num_classes
    )
    model = transformers.TFRobertaForSequenceClassification.from_pretrained(
        "roberta-base", config=model_configuration
    )
    mt_logger.info("loaded model")

    return model


def train_model(
    model: transformers.TFRobertaForSequenceClassification,
    training_dataset: tf.data.Dataset,
    validation_dataset: tf.data.Dataset,
    epochs: int = 3,
    learning_rate: float = 1e-5,
    early_stopping_patience: int = 3,
) -> transformers.TFRobertaForSequenceClassification:
    """
    Train the model using tensorflow datasets.

    Input:
        model: Model to be trained.
        training_dataset: Dataset used for training the model
        validation_dataset: Dataset used for validating the model
        epochs (int): Number of epochs to train the model. default: 3
        learning_rate (float): optimizer's learning rate. default: 1e-5
        early_stopping_patience (int): patience parameter for EarlyStopping callback

    Output:
        model: trained model

    Author:
        Max Meiners (214936)
    """

    mt_logger.info("compiling model")

    optimizer = tf.keras.optimizers.Adam(learning_rate=learning_rate)
    loss = tf.keras.losses.SparseCategoricalCrossentropy(from_logits=True)

    model.compile(optimizer=optimizer, loss=loss, metrics=["accuracy"])

    # Early stopping callback
    early_stopping = tf.keras.callbacks.EarlyStopping(
        monitor="val_loss",
        patience=early_stopping_patience,
        verbose=1,
        restore_best_weights=True,
    )

    mt_logger.info("training model")

    model.fit(
        training_dataset,
        validation_data=validation_dataset,
        epochs=epochs,
        callbacks=[early_stopping],
    )

    mt_logger.info("training finished")

    return model


def main(args: argparse.Namespace) -> None:
    """
    An aggregate function for the model_training module.
    Intended to be used as an Azure component only. It dumps both the trained model
    and label decoder to files that can be passed in component declaration.

    Input:
        args (argparse.Namespace): namespace object with CLI arguments

    Output: None
        model: saved in a folder under the specified path
        label_decoder: dumped to a file under the specified path using json.dump
    """

    ml_client = get_ml_client(
        SUBSCRIPTION_ID,
        TENANT_ID,
        CLIENT_ID,
        CLIENT_SECRET,
        RESOURCE_GROUP,
        WORKSPACE_NAME,
    )

    train_name, val_name, version = get_versioned_datasets(args, ml_client)

    # getting datasets
    train_data = get_data_asset_as_df(ml_client, train_name, version)
    val_data = get_data_asset_as_df(ml_client, val_name, version)

    label_decoder = get_label_decoder(train_data["emotion"])

    train_tf_data, val_tf_data = preprocess_training_data(
        train_data, val_data, label_decoder
    )

    model = get_new_model(num_classes=len(label_decoder))
    model = train_model(
        model,
        train_tf_data,
        val_tf_data,
        args.epochs,
        args.learning_rate,
        args.early_stopping_patience,
    )

    model.save_pretrained(args.model_output_path)
    with open(args.decoder_output_path, "wb") as f:
        pickle.dump(label_decoder, f)


if __name__ == "__main__":
    args = get_args()
    main(args)<|MERGE_RESOLUTION|>--- conflicted
+++ resolved
@@ -14,9 +14,17 @@
 from preprocessing import preprocess_training_data
 
 # setting up logger
-<<<<<<< HEAD
 mt_logger = logging.getLogger(f"{'main.' if __name__ != '__main__' else ''}{__name__}")
 formatter = logging.Formatter("%(asctime)s - %(name)s - %(levelname)s - %(message)s")
+
+if len(mt_logger.handlers) == 0:
+    mt_logger.setLevel(logging.DEBUG)
+
+    stream_handler = logging.StreamHandler()
+    stream_handler.setLevel(logging.DEBUG)
+    stream_handler.setFormatter(formatter)
+
+    mt_logger.addHandler(stream_handler)
 
 file_handler = logging.FileHandler("logs.log", mode="a")
 file_handler.setLevel(logging.DEBUG)
@@ -24,30 +32,6 @@
 
 mt_logger.addHandler(file_handler)
 
-if len(mt_logger.handlers) == 0:
-    mt_logger.setLevel(logging.DEBUG)
-
-    stream_handler = logging.StreamHandler()
-    stream_handler.setLevel(logging.DEBUG)
-    stream_handler.setFormatter(formatter)
-
-    mt_logger.addHandler(stream_handler)
-=======
-mt_logger = logging.getLogger("model_training")
-mt_logger.setLevel(logging.DEBUG)
-formatter = logging.Formatter("%(asctime)s - %(name)s - %(levelname)s - %(message)s")
-
-file_handler = logging.FileHandler("logs.log")
-file_handler.setLevel(logging.DEBUG)
-file_handler.setFormatter(formatter)
-
-stream_handler = logging.StreamHandler()
-stream_handler.setLevel(logging.DEBUG)
-stream_handler.setFormatter(formatter)
-
-mt_logger.addHandler(file_handler)
-mt_logger.addHandler(stream_handler)
->>>>>>> 607d5803
 
 
 # const values for Azure connection
@@ -166,16 +150,11 @@
 
 
 def get_versioned_datasets(args, ml_client) -> Tuple[str, str, str]:
-    with open(args.dataset_name_file, "r") as f:
+    with open(args.dataset_name_file) as f:
         dataset_info = json.load(f)
-<<<<<<< HEAD
 
     train_name = dataset_info["train_data"]
     val_name = dataset_info["val_data"]
-=======
-    train_name = dataset_info["train"]
-    val_name = dataset_info["val"]
->>>>>>> 607d5803
 
     mt_logger.info("got datasets names")
 
@@ -218,11 +197,7 @@
 
     # loading data as mltable
     mt_logger.debug("reading into table")
-<<<<<<< HEAD
     table = mltable.from_parquet_files(paths=[path])
-=======
-    table = mltable.from_delimited_files(paths=[path])
->>>>>>> 607d5803
     mt_logger.debug("table loaded")
 
     # converting to pd.DataFrame
