--- conflicted
+++ resolved
@@ -26,15 +26,11 @@
 """
 
 
-<<<<<<< HEAD
-def load_audio(file_path: str, target_sample_rate: int) -> np.array:
-=======
 # TODO change this to work locally as well, maybe cloud flag? AUTHOR
 @typeguard.typechecked
 def load_audio(
     file_path: str = None, file_name: str = None, target_sample_rate: int = 32_000
 ) -> np.array:
->>>>>>> efda273c
     """
     A function that loads audio data from video file
     or directly loads audio from input.
@@ -54,16 +50,12 @@
     epp_logger.info("loading audio file")
 
     # load audio from the file
-<<<<<<< HEAD
-    audio = AudioSegment.from_file(file_path)
-=======
     try:
         # Azure version
         audio = AudioSegment.from_file(f"{file_path}/{file_name}")
     except Exception:
         audio = AudioSegment.from_file(file_path)
         # audio = AudioSegment.from_file(file_name)
->>>>>>> efda273c
 
     # export the audio to in-memory object
     wav_file = io.BytesIO()
@@ -643,15 +635,11 @@
     )
 
     # load audio file and set sample rate to the chosen value
-<<<<<<< HEAD
-    audio = load_audio(file_path = file_path, target_sample_rate=args.target_sr)
-=======
     audio = load_audio(
         file_path=args.input_folder,
         file_name=args.input_filename,
         target_sample_rate=args.target_sr,
     )
->>>>>>> efda273c
 
     # get full audio length in frames
     full_audio_length_frames = len(audio)
