--- conflicted
+++ resolved
@@ -1,60 +1,31 @@
 import argparse
-import json
+import pandas as pd
+from sklearn.model_selection import train_test_split
+from azure.ai.ml import MLClient
+from azure.identity import ClientSecretCredential
 import logging
 import os
-from typing import Dict, Tuple
+from azureml.core import Dataset, Datastore, Workspace
+from typing import Tuple, Dict
+from azureml.core.authentication import ServicePrincipalAuthentication
+import azureml
+import fsspec
 
-import config
-# import azureml
-# import fsspec
-import pandas as pd
-from azure.ai.ml import MLClient
-from azure.identity import ClientSecretCredential
-from azureml.core import Dataset, Datastore, Workspace
-from azureml.core.authentication import ServicePrincipalAuthentication
-from sklearn.model_selection import train_test_split
+# Configure logging
+logging.basicConfig(level=logging.INFO)
+mt_logger = logging.getLogger('split_register_data')
 
-# setting up logger
-split_logger = logging.getLogger(
-    f"{'main.' if __name__ != '__main__' else ''}{__name__}"
-)
-formatter = logging.Formatter("%(asctime)s - %(name)s - %(levelname)s - %(message)s")
+subscription_id = '0a94de80-6d3b-49f2-b3e9-ec5818862801'
+resource_group = 'buas-y2'
+workspace_name = 'NLP3'
+tenant_id = '0a33589b-0036-4fe8-a829-3ed0926af886'
+client_id = 'a2230f31-0fda-428d-8c5c-ec79e91a49f5'
+client_secret = 'Y-q8Q~H63btsUkR7dnmHrUGw2W0gMWjs0MxLKa1C'
 
-
-if len(split_logger.handlers) == 0:
-    split_logger.setLevel(logging.DEBUG)
-
-    stream_handler = logging.StreamHandler()
-    stream_handler.setLevel(logging.DEBUG)
-    stream_handler.setFormatter(formatter)
-
-    split_logger.addHandler(stream_handler)
-
-file_handler = logging.FileHandler("logs.log", mode="a")
-file_handler.setLevel(logging.DEBUG)
-file_handler.setFormatter(formatter)
-
-split_logger.addHandler(file_handler)
-
-subscription_id = "0a94de80-6d3b-49f2-b3e9-ec5818862801"
-resource_group = "buas-y2"
-workspace_name = "NLP3"
-tenant_id = "0a33589b-0036-4fe8-a829-3ed0926af886"
-client_id = "a2230f31-0fda-428d-8c5c-ec79e91a49f5"
-client_secret = "Y-q8Q~H63btsUkR7dnmHrUGw2W0gMWjs0MxLKa1C"
-
-
-def connect_to_azure_ml(
-    subscription_id: str,
-    resource_group: str,
-    workspace_name: str,
-    tenant_id: str,
-    client_id: str,
-    client_secret: str,
-) -> Tuple[MLClient, Workspace]:
+def connect_to_azure_ml(subscription_id: str, resource_group: str, workspace_name: str, tenant_id: str, client_id: str, client_secret: str) -> Tuple[MLClient, Workspace]:
     """
     Connects to the Azure Machine Learning workspace using client secret credentials.
-
+    
     Args:
     - subscription_id (str): The Azure subscription ID.
     - resource_group (str): The name of the resource group.
@@ -62,49 +33,43 @@
     - tenant_id (str): The Azure AD tenant ID.
     - client_id (str): The Azure AD client ID.
     - client_secret (str): The Azure AD client secret.
-
+    
     Returns:
     - ml_client (MLClient): The Azure Machine Learning client object.
     - workspace (Workspace): The Azure Machine Learning workspace object.
 
     Author - Panna Pfandler
     """
-    split_logger.info("Connecting to Azure ML workspace.")
-
+    mt_logger.info("Connecting to Azure ML workspace.")
+    
     # Use client secret credentials
     credential = ClientSecretCredential(tenant_id, client_id, client_secret)
-
+    
     # Connect to the Azure Machine Learning client
-    ml_client = MLClient(
-        subscription_id=subscription_id,
-        resource_group_name=resource_group,
-        credential=credential,
-        workspace_name=workspace_name,
-    )
-
+    ml_client = MLClient(subscription_id=subscription_id,
+                         resource_group_name=resource_group,
+                         credential=credential,
+                         workspace_name=workspace_name)
+    
     # Connect to the Azure Machine Learning workspace
     service_principal = ServicePrincipalAuthentication(
         tenant_id=tenant_id,
         service_principal_id=client_id,
         service_principal_password=client_secret,
     )
-    workspace = Workspace(
-        subscription_id, resource_group, workspace_name, auth=service_principal
-    )
-
-    split_logger.info("Connected to Azure ML workspace.")
-
+    workspace = Workspace(subscription_id, resource_group, workspace_name, auth=service_principal)
+    
+    mt_logger.info("Connected to Azure ML workspace.")
+    
     return ml_client, workspace
-
 
 def load_data(file_path: str) -> Tuple[pd.DataFrame, Dict[int, str]]:
     """
-    Load the dataset from a CSV file and return the DataFrame and
-    a dictionary with labels.
-
+    Load the dataset from a CSV file and return the DataFrame and a dictionary with labels.
+    
     Args:
     - file_path (str): The path to the CSV file.
-
+    
     Returns:
     - df (pd.DataFrame): The DataFrame containing the data.
     - emotion_decoder (Dict[int, str]): A dictionary mapping each unique emotion
@@ -112,37 +77,32 @@
 
     Author - Max Meiners
     """
-    split_logger.info(f"Loading data from {file_path}")
-    df = pd.read_csv(file_path, header=0)[["sentence", "emotion"]].dropna()
+    mt_logger.info(f"Loading data from {file_path}")
+    df = pd.read_csv(file_path)[["sentence", "emotion"]].dropna()
 
     # Create a dictionary with class labels
     emotion_decoder = {i: label for i, label in enumerate(df["emotion"].unique())}
 
     # Log message indicating data loaded
-    split_logger.info(f"Loaded data: {os.path.basename(file_path)}")
+    mt_logger.info(f"Loaded data: {os.path.basename(file_path)}")
 
     return df, emotion_decoder
 
-
-def get_train_val_data(
-    data_df: pd.DataFrame, val_size: float = 0.2
-) -> Tuple[Tuple[pd.DataFrame, pd.Series], Tuple[pd.DataFrame, pd.Series]]:
+def get_train_val_data(data_df: pd.DataFrame, val_size: float = 0.2) -> Tuple[Tuple[pd.DataFrame, pd.Series], Tuple[pd.DataFrame, pd.Series]]:
     """
     Split the data into training and validation sets.
-
+    
     Args:
     - data_df (pd.DataFrame): The DataFrame containing the data.
     - val_size (float): The proportion of the data to include in the validation split.
-
+    
     Returns:
-    - train_set (tuple[pd.DataFrame, pd.Series]): The training set
-    containing the features and labels.
-    - val_set (tuple[pd.DataFrame, pd.Series]): The validation set
-    containing the features and labels.
+    - train_set (tuple[pd.DataFrame, pd.Series]): The training set containing the features and labels.
+    - val_set (tuple[pd.DataFrame, pd.Series]): The validation set containing the features and labels.
 
     Author - Panna Pfandler
     """
-    split_logger.info("Splitting data into train and validation")
+    mt_logger.info("Splitting data into train and validation")
 
     X_train, X_val, y_train, y_val = train_test_split(
         data_df["sentence"],
@@ -151,16 +111,6 @@
         random_state=42,
         stratify=data_df["emotion"],
     )
-<<<<<<< HEAD
-
-    local = args.local == "True"
-    if local:
-        train_set = (X_train, y_train)
-        val_set = (X_val, y_val)
-    else:
-        train_set = pd.DataFrame({"sentence": X_train, "emotion": y_train})
-        val_set = pd.DataFrame({"sentence": X_val, "emotion": y_val})
-=======
     
     """local = args.local == "True"
     if local:
@@ -169,110 +119,64 @@
     else:"""
     train_set = pd.DataFrame({'sentence': X_train, 'emotion': y_train})
     val_set = pd.DataFrame({'sentence': X_val, 'emotion': y_val})
->>>>>>> 9a9642ee
 
-    split_logger.info("Data split")
+    mt_logger.info("Data split")
 
     return train_set, val_set
 
-
 def main(args: argparse.Namespace):
     """
-    Main function to process data either locally or from Azure,
-    and split it into training and validation sets.
-
+    Main function to process data either locally or from Azure, and split it into training and validation sets.
+    
     Args:
     - args (argparse.Namespace): The command-line arguments.
 
     Author - Panna Pfandler
     """
-    split_logger.info("Starting main function")
+    mt_logger.info("Starting main function")
     local = args.local == "True"
-
-    split_logger.info(f"Local mode: {local}")
-    split_logger.info(f"Data path: {args.data_path}")
-    split_logger.info(f"Validation size: {args.val_size}")
-
+    
+    mt_logger.info(f"Local mode: {local}")
+    mt_logger.info(f"Data path: {args.data_path}")
+    mt_logger.info(f"Validation size: {args.val_size}")
+    
     if local:
-        split_logger.info("Processing data locally.")
+        mt_logger.info("Processing data locally.")
         # Load data locally
         data_df, _ = load_data(args.data_path)
         train_set, val_set = get_train_val_data(data_df, args.val_size)
     else:
-        split_logger.info("Processing data from Azure.")
+        mt_logger.info("Processing data from Azure.")
         # Access data from Azure
-        ml_client, workspace = connect_to_azure_ml(
-            config.config["subscription_id"],
-            config.config["resource_group"],
-            config.config["workspace_name"],
-            config.config["tenant_id"],
-            config.config["client_id"],
-            config.config["client_secret"],
-        )
-        datastore = Datastore.get(workspace, datastore_name="workspaceblobstore")
-
-        # split_logger.info(f"Reading data from Azure Blob Storage URI: {uri}")
+        ml_client, workspace = connect_to_azure_ml(subscription_id, resource_group, workspace_name, tenant_id, client_id, client_secret)
+        datastore = Datastore.get(workspace, datastore_name='workspaceblobstore')
+        #uri = f'azureml://subscriptions/{subscription_id}/resourcegroups/{resource_group}/workspaces/{workspace_name}/datastores/workspaceblobstore/paths/{args.data_path}'
+        
+        #mt_logger.info(f"Reading data from Azure Blob Storage URI: {uri}")
         # Read data using pandas
-
-        data_df = pd.read_csv(
-            (
-                f"azureml://subscriptions/{subscription_id}/resourcegroups/"
-                f"{resource_group}/workspaces/{workspace_name}/datastores/"
-                f"workspaceblobstore/paths/{args.data_path}"
-            )
-        )
+        
+        data_df = pd.read_csv(f'azureml://subscriptions/{subscription_id}/resourcegroups/{resource_group}/workspaces/{workspace_name}/datastores/workspaceblobstore/paths/{args.data_path}')
 
         # Split data
         train_set, val_set = get_train_val_data(data_df, args.val_size)
 
         # Register datasets
-        # split_logger.info("Registering training dataset in Azure")
-        Dataset.Tabular.register_pandas_dataframe(
-            dataframe=train_set,
-            name="train_data",
-            description="training data",
-            target=datastore,
-        )
-        # split_logger.info("Registering validation dataset in Azure")
-        Dataset.Tabular.register_pandas_dataframe(
-            dataframe=val_set,
-            name="val_data",
-            description="validation data",
-            target=datastore,
-        )
-
-        split_logger.info("Data processed and datasets registered in Azure.")
-    # Prepare dictionary to save as JSON
-    datasets_info = {
-        "train_data": "train_data",
-        "val_data": "val_data"
-    }
-
-    # Save dictionary to JSON file
-    if args.json_path:
-        with open(args.json_path, 'w') as json_file:
-            json.dump(datasets_info, json_file)
-            split_logger.info(f"Dataset information saved to {args.json_path}")
+        mt_logger.info("Registering training dataset in Azure")
+        Dataset.Tabular.register_pandas_dataframe(dataframe=train_set, name='train_data', description='training data', target=datastore)
+        mt_logger.info("Registering validation dataset in Azure")
+        Dataset.Tabular.register_pandas_dataframe(dataframe=val_set, name='val_data', description='validation data', target=datastore)
         
-        split_logger.info("Data processed and datasets registered in Azure.")
+        mt_logger.info("Data processed and datasets registered in Azure.")
         
-    split_logger.info("Main function completed")
-
+    mt_logger.info("Main function completed")
 
 if __name__ == "__main__":
     parser = argparse.ArgumentParser(description="Process data.")
-    parser.add_argument(
-        "--local",
-        type=str,
-        default="True",
-        choices=["True", "False"],
-        help="Load data locally.",
-    )
+    parser.add_argument("--local", type=str, default="True", choices=["True", "False"], help="Load data locally.")
     parser.add_argument("--data_path", type=str, help="Path to the data file.")
     parser.add_argument("--val_size", type=float, default=0.2)
     parser.add_argument("--train_data", type=str)
     parser.add_argument("--val_data", type=str)
-    parser.add_argument("--json_path", type=str)
     args = parser.parse_args()
 
     main(args)