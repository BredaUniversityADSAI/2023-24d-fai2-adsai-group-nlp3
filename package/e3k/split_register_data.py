import argparse
import json
import logging
import os
from typing import Dict, Tuple

import pandas as pd
import typeguard
from sklearn.model_selection import train_test_split
<<<<<<< HEAD

=======

from azure.ai.ml import MLClient
from azure.identity import ClientSecretCredential
from azureml.core import Dataset, Datastore, Workspace
from azureml.core.authentication import ServicePrincipalAuthentication

import config


>>>>>>> bddeace4
# setting up logger
split_logger = logging.getLogger(
    f"{'main.' if __name__ != '__main__' else ''}{__name__}"
)
formatter = logging.Formatter("%(asctime)s - %(name)s - %(levelname)s - %(message)s")

if len(split_logger.handlers) == 0:
    split_logger.setLevel(logging.DEBUG)

    stream_handler = logging.StreamHandler()
    stream_handler.setLevel(logging.DEBUG)
    stream_handler.setFormatter(formatter)

    split_logger.addHandler(stream_handler)

file_handler = logging.FileHandler("logs.log", mode="a")
file_handler.setLevel(logging.DEBUG)
file_handler.setFormatter(formatter)

split_logger.addHandler(file_handler)

credential = ClientSecretCredential(
    config.config["tenant_id"],
    config.config["client_id"],
    config.config["client_secret"],
)

ml_client = MLClient(
    subscription_id=config.config["subscription_id"],
    resource_group_name=config.config["resource_group"],
    workspace_name=config.config["workspace_name"],
    credential=credential,
)


@typeguard.typechecked
def load_data(file_path: str) -> Tuple[pd.DataFrame, Dict[int, str]]:
    """
    Load the dataset from a CSV file and return the DataFrame and
    a dictionary with labels.

    Args:
    - file_path (str): The path to the CSV file.

    Returns:
    - df (pd.DataFrame): The DataFrame containing the data.
    - emotion_decoder (Dict[int, str]): A dictionary mapping each unique emotion
    to a numerical label.

    Author - Max Meiners
    """
    split_logger.info(f"Loading data from {file_path}")
    df = pd.read_csv(file_path, header=0)[["sentence", "emotion"]].dropna()

    # Create a dictionary with class labels
    emotion_decoder = {i: label for i, label in enumerate(df["emotion"].unique())}

    # Log message indicating data loaded
    split_logger.info(f"Loaded data: {os.path.basename(file_path)}")

    return df, emotion_decoder


@typeguard.typechecked
def get_train_val_data(
    data_df: pd.DataFrame, val_size: float = 0.2
) -> Tuple[Tuple[pd.DataFrame, pd.Series], Tuple[pd.DataFrame, pd.Series]]:
    """
    Split the data into training and validation sets.

    Args:
    - data_df (pd.DataFrame): The DataFrame containing the data.
    - val_size (float): The proportion of the data to include in the validation split.

    Returns:
    - train_set (tuple[pd.DataFrame, pd.Series]): The training set
    containing the features and labels.
    - val_set (tuple[pd.DataFrame, pd.Series]): The validation set
    containing the features and labels.

    Author - Panna Pfandler
    """
    split_logger.info("Splitting data into train and validation")

    X_train, X_val, y_train, y_val = train_test_split(
        data_df["sentence"],
        data_df["emotion"],
        test_size=val_size,
        random_state=42,
        stratify=data_df["emotion"],
    )
    # TODO deal with this
    """
    local = args.local == "True"
    if local:
        train_set = (X_train, y_train)
        val_set = (X_val, y_val)
    else:
    """
    train_set = pd.DataFrame({"sentence": X_train, "emotion": y_train})
    val_set = pd.DataFrame({"sentence": X_val, "emotion": y_val})

    split_logger.info("Data split")

    return train_set, val_set


if __name__ == "__main__":
    from azure.ai.ml import MLClient
    from azure.identity import ClientSecretCredential
    from azureml.core import Dataset, Datastore, Workspace
    from azureml.core.authentication import ServicePrincipalAuthentication

    @typeguard.typechecked
    def connect_to_azure_ml(
        subscription_id: str,
        resource_group: str,
        workspace_name: str,
        tenant_id: str,
        client_id: str,
        client_secret: str,
    ) -> Tuple[MLClient, Workspace]:
        """
        Connects to the Azure Machine Learning workspace using client
        secret credentials.

        Args:
        - subscription_id (str): The Azure subscription ID.
        - resource_group (str): The name of the resource group.
        - workspace_name (str): The name of the Azure Machine Learning workspace.
        - tenant_id (str): The Azure AD tenant ID.
        - client_id (str): The Azure AD client ID.
        - client_secret (str): The Azure AD client secret.

        Returns:
        - ml_client (MLClient): The Azure Machine Learning client object.
        - workspace (Workspace): The Azure Machine Learning workspace object.

        Author - Panna Pfandler
        """
        split_logger.info("Connecting to Azure ML workspace.")

        # Use client secret credentials
        credential = ClientSecretCredential(tenant_id, client_id, client_secret)

        # Connect to the Azure Machine Learning client
        ml_client = MLClient(
            subscription_id=subscription_id,
            resource_group_name=resource_group,
            credential=credential,
            workspace_name=workspace_name,
        )

        # Connect to the Azure Machine Learning workspace
        service_principal = ServicePrincipalAuthentication(
            tenant_id=tenant_id,
            service_principal_id=client_id,
            service_principal_password=client_secret,
        )
        workspace = Workspace(
            subscription_id, resource_group, workspace_name, auth=service_principal
        )

<<<<<<< HEAD
        split_logger.info("Connected to Azure ML workspace.")

        return ml_client, workspace

    @typeguard.typechecked
    def main(args: argparse.Namespace):
        """
        Main function to process data either locally or from Azure,
        and split it into training and validation sets.

        Args:
        - args (argparse.Namespace): The command-line arguments.

        Author - Panna Pfandler
        """
        split_logger.info("Starting main function")
        local = args.local == "True"

        split_logger.info(f"Local mode: {local}")
        split_logger.info(f"Data path: {args.data_path}")
        split_logger.info(f"Validation size: {args.val_size}")

        if local:
            split_logger.info("Processing data locally.")
            # Load data locally
            data_df, _ = load_data(args.data_path)
            train_set, val_set = get_train_val_data(data_df, args.val_size)
        else:
            split_logger.info("Processing data from Azure.")
            # Access data from Azure
            _, workspace = connect_to_azure_ml(
                config.config["subscription_id"],
                config.config["resource_group"],
                config.config["workspace_name"],
                config.config["tenant_id"],
                config.config["client_id"],
                config.config["client_secret"],
=======
        data_df = pd.read_csv(
            (
                f"azureml://subscriptions/{config.config["subscription_id"]}/resourcegroups/"
                f"{config.config["resource_group"]}/workspaces/{config.config["workspace_name"]}/datastores/"
                f"workspaceblobstore/paths/{args.data_path}"
>>>>>>> bddeace4
            )
            datastore = Datastore.get(workspace, datastore_name="workspaceblobstore")

            # split_logger.info(f"Reading data from Azure Blob Storage URI: {uri}")
            # Read data using pandas

            data_df = pd.read_csv(
                (
                    f"azureml://subscriptions/{subscription_id}/resourcegroups/"
                    f"{resource_group}/workspaces/{workspace_name}/datastores/"
                    f"workspaceblobstore/paths/{args.data_path}"
                )
            )

            # Split data
            train_set, val_set = get_train_val_data(data_df, args.val_size)

            # Register datasets
            # split_logger.info("Registering training dataset in Azure")
            Dataset.Tabular.register_pandas_dataframe(
                dataframe=train_set,
                name="train_data",
                description="training data",
                target=datastore,
            )
            # split_logger.info("Registering validation dataset in Azure")
            Dataset.Tabular.register_pandas_dataframe(
                dataframe=val_set,
                name="val_data",
                description="validation data",
                target=datastore,
            )

            split_logger.info("Data processed and datasets registered in Azure.")
        # Prepare dictionary to save as JSON
        datasets_info = {"train_data": "train_data", "val_data": "val_data"}

        # Save dictionary to JSON file
        if args.json_path:
            with open(args.json_path, "w") as json_file:
                json.dump(datasets_info, json_file)
                split_logger.info(f"Dataset information saved to {args.json_path}")

            split_logger.info("Data processed and datasets registered in Azure.")

        split_logger.info("Main function completed")

    parser = argparse.ArgumentParser(description="Process data.")
    parser.add_argument(
        "--local",
        type=str,
        default="True",
        choices=["True", "False"],
        help="Load data locally.",
    )
    parser.add_argument("--data_path", type=str, help="Path to the data file.")
    parser.add_argument("--val_size", type=float, default=0.2)
    parser.add_argument("--train_data", type=str)
    parser.add_argument("--val_data", type=str)
    parser.add_argument("--json_path", type=str)
    args = parser.parse_args()

    main(args)<|MERGE_RESOLUTION|>--- conflicted
+++ resolved
@@ -7,19 +7,7 @@
 import pandas as pd
 import typeguard
 from sklearn.model_selection import train_test_split
-<<<<<<< HEAD
-
-=======
-
-from azure.ai.ml import MLClient
-from azure.identity import ClientSecretCredential
-from azureml.core import Dataset, Datastore, Workspace
-from azureml.core.authentication import ServicePrincipalAuthentication
-
-import config
-
-
->>>>>>> bddeace4
+
 # setting up logger
 split_logger = logging.getLogger(
     f"{'main.' if __name__ != '__main__' else ''}{__name__}"
@@ -40,19 +28,6 @@
 file_handler.setFormatter(formatter)
 
 split_logger.addHandler(file_handler)
-
-credential = ClientSecretCredential(
-    config.config["tenant_id"],
-    config.config["client_id"],
-    config.config["client_secret"],
-)
-
-ml_client = MLClient(
-    subscription_id=config.config["subscription_id"],
-    resource_group_name=config.config["resource_group"],
-    workspace_name=config.config["workspace_name"],
-    credential=credential,
-)
 
 
 @typeguard.typechecked
@@ -111,14 +86,7 @@
         random_state=42,
         stratify=data_df["emotion"],
     )
-    # TODO deal with this
-    """
-    local = args.local == "True"
-    if local:
-        train_set = (X_train, y_train)
-        val_set = (X_val, y_val)
-    else:
-    """
+
     train_set = pd.DataFrame({"sentence": X_train, "emotion": y_train})
     val_set = pd.DataFrame({"sentence": X_val, "emotion": y_val})
 
@@ -128,10 +96,24 @@
 
 
 if __name__ == "__main__":
+    import config
     from azure.ai.ml import MLClient
     from azure.identity import ClientSecretCredential
     from azureml.core import Dataset, Datastore, Workspace
     from azureml.core.authentication import ServicePrincipalAuthentication
+
+    credential = ClientSecretCredential(
+        config.config["tenant_id"],
+        config.config["client_id"],
+        config.config["client_secret"],
+    )
+
+    ml_client = MLClient(
+        subscription_id=config.config["subscription_id"],
+        resource_group_name=config.config["resource_group"],
+        workspace_name=config.config["workspace_name"],
+        credential=credential,
+    )
 
     @typeguard.typechecked
     def connect_to_azure_ml(
@@ -183,7 +165,6 @@
             subscription_id, resource_group, workspace_name, auth=service_principal
         )
 
-<<<<<<< HEAD
         split_logger.info("Connected to Azure ML workspace.")
 
         return ml_client, workspace
@@ -221,47 +202,41 @@
                 config.config["tenant_id"],
                 config.config["client_id"],
                 config.config["client_secret"],
-=======
+            )
+            datastore = Datastore.get(workspace, datastore_name="workspaceblobstore")
+
+            # split_logger.info(f"Reading data from Azure Blob Storage URI: {uri}")
+            # Read data using pandas
+
         data_df = pd.read_csv(
             (
-                f"azureml://subscriptions/{config.config["subscription_id"]}/resourcegroups/"
-                f"{config.config["resource_group"]}/workspaces/{config.config["workspace_name"]}/datastores/"
+                f"azureml://subscriptions/{config.config['subscription_id']}"
+                f"/resourcegroups/{config.config['resource_group']}/workspaces/"
+                f"{config.config['workspace_name']}/datastores/"
                 f"workspaceblobstore/paths/{args.data_path}"
->>>>>>> bddeace4
             )
-            datastore = Datastore.get(workspace, datastore_name="workspaceblobstore")
-
-            # split_logger.info(f"Reading data from Azure Blob Storage URI: {uri}")
-            # Read data using pandas
-
-            data_df = pd.read_csv(
-                (
-                    f"azureml://subscriptions/{subscription_id}/resourcegroups/"
-                    f"{resource_group}/workspaces/{workspace_name}/datastores/"
-                    f"workspaceblobstore/paths/{args.data_path}"
-                )
-            )
-
-            # Split data
-            train_set, val_set = get_train_val_data(data_df, args.val_size)
-
-            # Register datasets
-            # split_logger.info("Registering training dataset in Azure")
-            Dataset.Tabular.register_pandas_dataframe(
-                dataframe=train_set,
-                name="train_data",
-                description="training data",
-                target=datastore,
-            )
-            # split_logger.info("Registering validation dataset in Azure")
-            Dataset.Tabular.register_pandas_dataframe(
-                dataframe=val_set,
-                name="val_data",
-                description="validation data",
-                target=datastore,
-            )
-
-            split_logger.info("Data processed and datasets registered in Azure.")
+        )
+
+        # Split data
+        train_set, val_set = get_train_val_data(data_df, args.val_size)
+
+        # Register datasets
+        # split_logger.info("Registering training dataset in Azure")
+        Dataset.Tabular.register_pandas_dataframe(
+            dataframe=train_set,
+            name="train_data",
+            description="training data",
+            target=datastore,
+        )
+        # split_logger.info("Registering validation dataset in Azure")
+        Dataset.Tabular.register_pandas_dataframe(
+            dataframe=val_set,
+            name="val_data",
+            description="validation data",
+            target=datastore,
+        )
+
+        split_logger.info("Data processed and datasets registered in Azure.")
         # Prepare dictionary to save as JSON
         datasets_info = {"train_data": "train_data", "val_data": "val_data"}
 
