import argparse
import logging
# import os
from typing import Dict, Tuple

# import azureml
# import fsspec
import pandas as pd
from azure.ai.ml import MLClient
from azure.identity import ClientSecretCredential
from azureml.core import Dataset, Datastore, Workspace
from azureml.core.authentication import ServicePrincipalAuthentication
<<<<<<< HEAD
import azureml
import fsspec
import json
=======
from sklearn.model_selection import train_test_split
>>>>>>> 5d0f55e4

# Configure logging
split_logger = logging.getLogger("main.split_register_data")
split_logger.setLevel(logging.DEBUG)
formatter = logging.Formatter("%(asctime)s - %(name)s - %(levelname)s - %(message)s")

stream_handler = logging.StreamHandler()
stream_handler.setLevel(logging.DEBUG)
stream_handler.setFormatter(formatter)

# split_logger.addHandler(stream_handler)


subscription_id = "0a94de80-6d3b-49f2-b3e9-ec5818862801"
resource_group = "buas-y2"
workspace_name = "NLP3"
tenant_id = "0a33589b-0036-4fe8-a829-3ed0926af886"
client_id = "a2230f31-0fda-428d-8c5c-ec79e91a49f5"
client_secret = "Y-q8Q~H63btsUkR7dnmHrUGw2W0gMWjs0MxLKa1C"


def connect_to_azure_ml(
    subscription_id: str,
    resource_group: str,
    workspace_name: str,
    tenant_id: str,
    client_id: str,
    client_secret: str,
) -> Tuple[MLClient, Workspace]:
    """
    Connects to the Azure Machine Learning workspace using client secret credentials.

    Args:
    - subscription_id (str): The Azure subscription ID.
    - resource_group (str): The name of the resource group.
    - workspace_name (str): The name of the Azure Machine Learning workspace.
    - tenant_id (str): The Azure AD tenant ID.
    - client_id (str): The Azure AD client ID.
    - client_secret (str): The Azure AD client secret.

    Returns:
    - ml_client (MLClient): The Azure Machine Learning client object.
    - workspace (Workspace): The Azure Machine Learning workspace object.

    Author - Panna Pfandler
    """
    # split_logger.info("Connecting to Azure ML workspace.")

    # Use client secret credentials
    credential = ClientSecretCredential(tenant_id, client_id, client_secret)

    # Connect to the Azure Machine Learning client
    ml_client = MLClient(
        subscription_id=subscription_id,
        resource_group_name=resource_group,
        credential=credential,
        workspace_name=workspace_name,
    )

    # Connect to the Azure Machine Learning workspace
    service_principal = ServicePrincipalAuthentication(
        tenant_id=tenant_id,
        service_principal_id=client_id,
        service_principal_password=client_secret,
    )
    workspace = Workspace(
        subscription_id, resource_group, workspace_name, auth=service_principal
    )

    # split_logger.info("Connected to Azure ML workspace.")

    return ml_client, workspace


def load_data(file_path: str) -> Tuple[pd.DataFrame, Dict[int, str]]:
    """
    Load the dataset from a CSV file and return the DataFrame and
    a dictionary with labels.

    Args:
    - file_path (str): The path to the CSV file.

    Returns:
    - df (pd.DataFrame): The DataFrame containing the data.
    - emotion_decoder (Dict[int, str]): A dictionary mapping each unique emotion
    to a numerical label.

    Author - Max Meiners
    """
    # split_logger.info(f"Loading data from {file_path}")
    df = pd.read_csv(file_path, header=0)[["sentence", "emotion"]]
    # .dropna()

    # Create a dictionary with class labels
    emotion_decoder = {i: label for i, label in enumerate(df["emotion"].unique())}

    # Log message indicating data loaded
    # split_logger.info(f"Loaded data: {os.path.basename(file_path)}")

    return df, emotion_decoder


def get_train_val_data(
    data_df: pd.DataFrame, val_size: float = 0.2
) -> Tuple[Tuple[pd.DataFrame, pd.Series], Tuple[pd.DataFrame, pd.Series]]:
    """
    Split the data into training and validation sets.

    Args:
    - data_df (pd.DataFrame): The DataFrame containing the data.
    - val_size (float): The proportion of the data to include in the validation split.

    Returns:
    - train_set (tuple[pd.DataFrame, pd.Series]): The training set
    containing the features and labels.
    - val_set (tuple[pd.DataFrame, pd.Series]): The validation set
    containing the features and labels.

    Author - Panna Pfandler
    """
    # split_logger.info("Splitting data into train and validation")

    X_train, X_val, y_train, y_val = train_test_split(
        data_df["sentence"],
        data_df["emotion"],
        test_size=val_size,
        random_state=42,
        stratify=data_df["emotion"],
    )

    local = args.local == "True"
    if local:
        train_set = (X_train, y_train)
        val_set = (X_val, y_val)
    else:
        train_set = pd.DataFrame({"sentence": X_train, "emotion": y_train})
        val_set = pd.DataFrame({"sentence": X_val, "emotion": y_val})

    # split_logger.info("Data split")

    return train_set, val_set


def main(args: argparse.Namespace):
    """
    Main function to process data either locally or from Azure,
    and split it into training and validation sets.

    Args:
    - args (argparse.Namespace): The command-line arguments.

    Author - Panna Pfandler
    """
    # split_logger.info("Starting main function")
    local = args.local == "True"

    # split_logger.info(f"Local mode: {local}")
    # split_logger.info(f"Data path: {args.data_path}")
    # split_logger.info(f"Validation size: {args.val_size}")

    if local:
        # split_logger.info("Processing data locally.")
        # Load data locally
        data_df, _ = load_data(args.data_path)
        train_set, val_set = get_train_val_data(data_df, args.val_size)
    else:
        # split_logger.info("Processing data from Azure.")
        # Access data from Azure
<<<<<<< HEAD
        ml_client, workspace = connect_to_azure_ml(subscription_id, resource_group, workspace_name, tenant_id, client_id, client_secret)
        datastore = Datastore.get(workspace, datastore_name='workspaceblobstore')
        #uri = f'azureml://subscriptions/{subscription_id}/resourcegroups/{resource_group}/workspaces/{workspace_name}/datastores/workspaceblobstore/paths/{args.data_path}'
        # mt_logger.info(f"Reading data from Azure Blob Storage URI: {uri}")
        
        # Read data using pandas
        data_df = pd.read_csv(f'azureml://subscriptions/{subscription_id}/resourcegroups/{resource_group}/workspaces/{workspace_name}/datastores/workspaceblobstore/paths/{args.data_path}')
=======
        ml_client, workspace = connect_to_azure_ml(
            subscription_id,
            resource_group,
            workspace_name,
            tenant_id,
            client_id,
            client_secret,
        )
        datastore = Datastore.get(workspace, datastore_name="workspaceblobstore")

        # split_logger.info(f"Reading data from Azure Blob Storage URI: {uri}")
        # Read data using pandas

        data_df = pd.read_csv(
            (
                f"azureml://subscriptions/{subscription_id}/resourcegroups/
                {resource_group}/workspaces/{workspace_name}/datastores/
                workspaceblobstore/paths/{args.data_path}"
            )
        )
>>>>>>> 5d0f55e4

        # Split data
        train_set, val_set = get_train_val_data(data_df, args.val_size)

        # Register datasets
<<<<<<< HEAD
        mt_logger.info("Registering training dataset in Azure")
        Dataset.Tabular.register_pandas_dataframe(dataframe=train_set, name='train_data', description='training data', target=datastore)
        mt_logger.info("Registering validation dataset in Azure")
        Dataset.Tabular.register_pandas_dataframe(dataframe=val_set, name='val_data', description='validation data', target=datastore)

        # Prepare dictionary to save as JSON
    datasets_info = {
        "train_data": "train_data",
        "val_data": "val_data"
    }

    # Save dictionary to JSON file
    if args.json_path:
        with open(args.json_path, 'w') as json_file:
            json.dump(datasets_info, json_file)
            mt_logger.info(f"Dataset information saved to {args.json_path}")
        
        mt_logger.info("Data processed and datasets registered in Azure.")
        
    mt_logger.info("Main function completed")
=======
        # split_logger.info("Registering training dataset in Azure")
        Dataset.Tabular.register_pandas_dataframe(
            dataframe=train_set,
            name="train_data",
            description="training data",
            target=datastore,
        )
        # split_logger.info("Registering validation dataset in Azure")
        Dataset.Tabular.register_pandas_dataframe(
            dataframe=val_set,
            name="val_data",
            description="validation data",
            target=datastore,
        )

        # split_logger.info("Data processed and datasets registered in Azure.")

    # split_logger.info("Main function completed")

>>>>>>> 5d0f55e4

if __name__ == "__main__":
    parser = argparse.ArgumentParser(description="Process data.")
    parser.add_argument(
        "--local",
        type=str,
        default="True",
        choices=["True", "False"],
        help="Load data locally.",
    )
    parser.add_argument("--data_path", type=str, help="Path to the data file.")
    parser.add_argument("--val_size", type=float, default=0.2)
    parser.add_argument("--json_path", type=str)
    args = parser.parse_args()

    main(args)<|MERGE_RESOLUTION|>--- conflicted
+++ resolved
@@ -1,6 +1,6 @@
 import argparse
 import logging
-# import os
+import os
 from typing import Dict, Tuple
 
 # import azureml
@@ -10,24 +10,26 @@
 from azure.identity import ClientSecretCredential
 from azureml.core import Dataset, Datastore, Workspace
 from azureml.core.authentication import ServicePrincipalAuthentication
-<<<<<<< HEAD
-import azureml
-import fsspec
-import json
-=======
 from sklearn.model_selection import train_test_split
->>>>>>> 5d0f55e4
-
-# Configure logging
-split_logger = logging.getLogger("main.split_register_data")
-split_logger.setLevel(logging.DEBUG)
+
+# setting up logger
+split_logger = logging.getLogger(f"{'main.' if __name__ != '__main__' else ''}{__name__}")
 formatter = logging.Formatter("%(asctime)s - %(name)s - %(levelname)s - %(message)s")
 
-stream_handler = logging.StreamHandler()
-stream_handler.setLevel(logging.DEBUG)
-stream_handler.setFormatter(formatter)
-
-# split_logger.addHandler(stream_handler)
+file_handler = logging.FileHandler("logs.log", mode="a")
+file_handler.setLevel(logging.DEBUG)
+file_handler.setFormatter(formatter)
+
+split_logger.addHandler(file_handler)
+
+if len(split_logger.handlers) == 0:
+    split_logger.setLevel(logging.DEBUG)
+
+    stream_handler = logging.StreamHandler()
+    stream_handler.setLevel(logging.DEBUG)
+    stream_handler.setFormatter(formatter)
+
+    split_logger.addHandler(stream_handler)
 
 
 subscription_id = "0a94de80-6d3b-49f2-b3e9-ec5818862801"
@@ -63,7 +65,7 @@
 
     Author - Panna Pfandler
     """
-    # split_logger.info("Connecting to Azure ML workspace.")
+    split_logger.info("Connecting to Azure ML workspace.")
 
     # Use client secret credentials
     credential = ClientSecretCredential(tenant_id, client_id, client_secret)
@@ -86,7 +88,7 @@
         subscription_id, resource_group, workspace_name, auth=service_principal
     )
 
-    # split_logger.info("Connected to Azure ML workspace.")
+    split_logger.info("Connected to Azure ML workspace.")
 
     return ml_client, workspace
 
@@ -106,15 +108,14 @@
 
     Author - Max Meiners
     """
-    # split_logger.info(f"Loading data from {file_path}")
-    df = pd.read_csv(file_path, header=0)[["sentence", "emotion"]]
-    # .dropna()
+    split_logger.info(f"Loading data from {file_path}")
+    df = pd.read_csv(file_path, header=0)[["sentence", "emotion"]].dropna()
 
     # Create a dictionary with class labels
     emotion_decoder = {i: label for i, label in enumerate(df["emotion"].unique())}
 
     # Log message indicating data loaded
-    # split_logger.info(f"Loaded data: {os.path.basename(file_path)}")
+    split_logger.info(f"Loaded data: {os.path.basename(file_path)}")
 
     return df, emotion_decoder
 
@@ -137,7 +138,7 @@
 
     Author - Panna Pfandler
     """
-    # split_logger.info("Splitting data into train and validation")
+    split_logger.info("Splitting data into train and validation")
 
     X_train, X_val, y_train, y_val = train_test_split(
         data_df["sentence"],
@@ -155,7 +156,7 @@
         train_set = pd.DataFrame({"sentence": X_train, "emotion": y_train})
         val_set = pd.DataFrame({"sentence": X_val, "emotion": y_val})
 
-    # split_logger.info("Data split")
+    split_logger.info("Data split")
 
     return train_set, val_set
 
@@ -170,30 +171,21 @@
 
     Author - Panna Pfandler
     """
-    # split_logger.info("Starting main function")
+    split_logger.info("Starting main function")
     local = args.local == "True"
 
-    # split_logger.info(f"Local mode: {local}")
-    # split_logger.info(f"Data path: {args.data_path}")
-    # split_logger.info(f"Validation size: {args.val_size}")
+    split_logger.info(f"Local mode: {local}")
+    split_logger.info(f"Data path: {args.data_path}")
+    split_logger.info(f"Validation size: {args.val_size}")
 
     if local:
-        # split_logger.info("Processing data locally.")
+        split_logger.info("Processing data locally.")
         # Load data locally
         data_df, _ = load_data(args.data_path)
         train_set, val_set = get_train_val_data(data_df, args.val_size)
     else:
-        # split_logger.info("Processing data from Azure.")
+        split_logger.info("Processing data from Azure.")
         # Access data from Azure
-<<<<<<< HEAD
-        ml_client, workspace = connect_to_azure_ml(subscription_id, resource_group, workspace_name, tenant_id, client_id, client_secret)
-        datastore = Datastore.get(workspace, datastore_name='workspaceblobstore')
-        #uri = f'azureml://subscriptions/{subscription_id}/resourcegroups/{resource_group}/workspaces/{workspace_name}/datastores/workspaceblobstore/paths/{args.data_path}'
-        # mt_logger.info(f"Reading data from Azure Blob Storage URI: {uri}")
-        
-        # Read data using pandas
-        data_df = pd.read_csv(f'azureml://subscriptions/{subscription_id}/resourcegroups/{resource_group}/workspaces/{workspace_name}/datastores/workspaceblobstore/paths/{args.data_path}')
-=======
         ml_client, workspace = connect_to_azure_ml(
             subscription_id,
             resource_group,
@@ -209,39 +201,16 @@
 
         data_df = pd.read_csv(
             (
-                f"azureml://subscriptions/{subscription_id}/resourcegroups/
-                {resource_group}/workspaces/{workspace_name}/datastores/
-                workspaceblobstore/paths/{args.data_path}"
+                f"azureml://subscriptions/{subscription_id}/resourcegroups/"
+                f"{resource_group}/workspaces/{workspace_name}/datastores/"
+                f"workspaceblobstore/paths/{args.data_path}"
             )
         )
->>>>>>> 5d0f55e4
 
         # Split data
         train_set, val_set = get_train_val_data(data_df, args.val_size)
 
         # Register datasets
-<<<<<<< HEAD
-        mt_logger.info("Registering training dataset in Azure")
-        Dataset.Tabular.register_pandas_dataframe(dataframe=train_set, name='train_data', description='training data', target=datastore)
-        mt_logger.info("Registering validation dataset in Azure")
-        Dataset.Tabular.register_pandas_dataframe(dataframe=val_set, name='val_data', description='validation data', target=datastore)
-
-        # Prepare dictionary to save as JSON
-    datasets_info = {
-        "train_data": "train_data",
-        "val_data": "val_data"
-    }
-
-    # Save dictionary to JSON file
-    if args.json_path:
-        with open(args.json_path, 'w') as json_file:
-            json.dump(datasets_info, json_file)
-            mt_logger.info(f"Dataset information saved to {args.json_path}")
-        
-        mt_logger.info("Data processed and datasets registered in Azure.")
-        
-    mt_logger.info("Main function completed")
-=======
         # split_logger.info("Registering training dataset in Azure")
         Dataset.Tabular.register_pandas_dataframe(
             dataframe=train_set,
@@ -257,11 +226,10 @@
             target=datastore,
         )
 
-        # split_logger.info("Data processed and datasets registered in Azure.")
-
-    # split_logger.info("Main function completed")
-
->>>>>>> 5d0f55e4
+        split_logger.info("Data processed and datasets registered in Azure.")
+
+    split_logger.info("Main function completed")
+
 
 if __name__ == "__main__":
     parser = argparse.ArgumentParser(description="Process data.")
@@ -274,7 +242,8 @@
     )
     parser.add_argument("--data_path", type=str, help="Path to the data file.")
     parser.add_argument("--val_size", type=float, default=0.2)
-    parser.add_argument("--json_path", type=str)
+    parser.add_argument("--train_data", type=str)
+    parser.add_argument("--val_data", type=str)
     args = parser.parse_args()
 
     main(args)