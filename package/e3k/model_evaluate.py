import argparse
import logging
import os
import pickle

import numpy as np
import pandas as pd
import tensorflow as tf
import transformers
from sklearn.metrics import accuracy_score, classification_report 
from azureml.core import Workspace, Datastore, Dataset, Model
from azureml.core.authentication import ServicePrincipalAuthentication

from preprocessing import preprocess_prediction_data

<<<<<<< HEAD
# setting up logger
eval_logger = logging.getLogger(f"{'main.' if __name__ != '__main__' else ''}{__name__}")
formatter = logging.Formatter("%(asctime)s - %(name)s - %(levelname)s - %(message)s")

file_handler = logging.FileHandler("logs.log", mode="a")
file_handler.setLevel(logging.DEBUG)
file_handler.setFormatter(formatter)

eval_logger.addHandler(file_handler)

if len(eval_logger.handlers) == 0:
    eval_logger.setLevel(logging.DEBUG)

    stream_handler = logging.StreamHandler()
    stream_handler.setLevel(logging.DEBUG)
    stream_handler.setFormatter(formatter)

    eval_logger.addHandler(stream_handler)
=======

mt_logger = logging.getLogger("main.model_evaluation")
>>>>>>> 607d5803


# Loading data from local device
def load_data(file_path: str) -> tuple[pd.DataFrame, dict[int, str]]:
    """
    Load the dataset from a CSV file and return
    the DataFrame and a dictionary with labels.
    CSV needs to have "sentence" and "emotion" columns.

    Input:
        file_path (str): File path to the dataset CSV file.

    Output:
        df (pd.DataFrame): Loaded DataFrame containing the data.

    Author:
        Max Meiners (214936)
    """

    df = pd.read_csv(file_path)[["sentence", "emotion"]].dropna()

    mt_logger.info(f"loaded data: {os.path.basename(file_path)}")

    return df


# Loading data from Azure ML datastore
def load_data_from_azure(workspace,
                         datastore_name,
                         test_data_name
                         #, test_data_uri
                         ): 
    """
    Loads data from an Azure ML datastore.

    This function connects to an Azure Machine Learning datastore using the provided
    URI and loads the specified test data.

    Input:
        test_data (str): The URI of the test data stored in the Azure ML datastore.

    Output:
        df (pd.DataFrame): Loaded DataFrame containing the data.

    -Author: Kornelia Flizik (223643)
    """

    # Loading the csv
    #test_set = Dataset.Tabular.from_delimited_files(test_data_uri, validate=False)
    # Get the default datastore
    datastore = Datastore(workspace, name=datastore_name)

    test_set = Dataset.Tabular.from_delimited_files(path=(datastore, test_data_name))

    test_data = test_set.to_pandas_dataframe()

    return test_data


def predict(
    model: transformers.TFRobertaForSequenceClassification,
    token_array: np.array,
    mask_array: np.array,
    emotion_decoder: dict[int, str],
) -> tuple[list[str], list[float]]:
    """
    A function that predicts emotions from preprocessed input using a loaded model.
    It returns text labels decoded using emotion_decoder dictionary loaded
    with the model.

    Input:
        model (transformers.TFRobertaForSequenceClassification): a loaded roBERTa model
        token_array (np.array): a token array returned by tokenize_text_data function
        mask_array (np.array): a mask array returned by tokenize_text_data function
        emotion_decoder (dict[int, str]): dictionary with number to text mapping loaded
            with get_model function

    Output:
        text_labels (list[str]): list of text emotions predicted by the model
        highest_probabilities (list[float]): list of model's confidence
            that the predicted emotion is correct

    Author:
        Max Meiners (214936)
    """

    mt_logger.info("predicting")

    input = {
        "input_ids": token_array,
        "attention_mask": mask_array,
    }

    preds = model(input)
    logits = preds.logits

    probabilities = tf.nn.softmax(logits, axis=-1).numpy()
    predicted_classes = np.argmax(probabilities, axis=1)
    highest_probabilities = np.max(probabilities, axis=1)

    text_labels = decode_labels(predicted_classes, emotion_decoder)

    mt_logger.info("got predictions")

    return text_labels, highest_probabilities


def evaluate(
    pred_labels, 
    data, 
) -> tuple[list[str], list[float], float, str]:
    """
    A function that evaluates trained model using a separate dataset.
    It returns predicted labels, and their probabilities, total_accuracy,
        and creates a report with different metrics.

    Input:
        model (transformers.TFRobertaForSequenceClassification): a loaded roBERTa model
        tokenizer (transformers.RobertaTokenizer): tokenizer compatible with the model
            architecture returned from the get_tokenizer function
        emotion_decoder (dict[int, str]): dictionary with number to text mapping loaded
            with get_model function
        eval_path (str): path do evaluation dataset CSV file

    Author:
        Max Meiners (214936)
    """

    mt_logger.info("evaluating trained model")

    true_labels = data["emotion"].to_list()

    accuracy = accuracy_score(true_labels, pred_labels)
    mt_logger.info(f"model accuracy: {accuracy}")

    report = classification_report(true_labels, pred_labels)

    return  accuracy, report


def register_model_and_encoding(
    model_path,
    label_decoder, 
    accuracy, 
    workspace, 
    model_name, 
    threshold=0.5
):
    """
    Registers a machine learning model and its label encodings to Azure ML workspace
    if the accuracy exceeds a specified threshold.

    Inputs:
        model_path (str): The path to the model file that needs to be registered.
        label_encoder (str): The path to the label encoder file that needs to be
        uploaded to the datastore.
        accuracy (float):  The accuracy of the model.
        workspace (azureml.core.Workspace): The Azure ML workspace where the model
        and label encodings will be registered.
        threshold (float, optional): The accuracy threshold for registering the model.
        Default is 0.5.

    Output: 
        None

    - Author: Kornelia Flizik
    """
    mt_logger.info(f"Registering model if accuracy is above {threshold}.")
    
    # Only register model if accuracy is above threshold
    if accuracy > threshold:
        mt_logger.info("Model accuracy is above threshold, registering model.")

        # Register the model
        model = Model.register(
            workspace = workspace, 
            model_path = model_path, 
            model_name = model_name, 
            description = "RoBERTa model for emotion recognition")

        mt_logger.info("Model registered")

        # Register label encodings
        datastore = Datastore(workspace, name='workspaceblobstore')
        
        emotion_decoder = datastore.upload(src_dir=os.path.dirname(label_decoder),
                 target_path=f'labels_encodings/{model_name}',
                 overwrite=False,
                 show_progress=True)
        
        mt_logger.info("Encodings saved")
         
    else:
        mt_logger.info("Model accuracy is not above threshold, not registering model.")


"""
Util functions (only used in other functions)
"""


def decode_labels(
    encoded_labels: list[int], emotion_decoder: dict[int, str]
) -> list[str]:
    """
    A function that decodes label numbers into text representation of labels

    Input:
        encoded_labels (list[int]): list of labels represented as number
        emotion_decoder (dict[int, str]): dictionary with number to text mapping loaded
            with get_model function

    Output:
        decoded_labels (list[str]): list of labels represented as text

    Author:
        Max Meiners (214936)
    """

    decoded_labels = list(map(lambda x: emotion_decoder[x], encoded_labels))

    return decoded_labels


def load_label_decoder(label_decoder_path:str):
    # Load the emotion_decoder using pickle
    with open(label_decoder_path, 'rb') as f:
        emotion_decoder = pickle.load(f)
        return emotion_decoder


if __name__ == "__main__":
    parser = argparse.ArgumentParser()

    parser.add_argument(
        "--cloud",
        type=bool,
        choices=[True, False],
        help="whether the code will execute on Azure or locally",
    )

    parser.add_argument(
        "--test_data_path",
        required=False,
        type=str,
        default="",
        help="URI of the test data from Azure ML datastore",
    )
    
    parser.add_argument(
        "--subscription_id",
        required=False,
        type=str,
        default="0a94de80-6d3b-49f2-b3e9-ec5818862801",
        help="Subscription ID from Azure ML",
    )

    parser.add_argument(
        "--resource_group",
        required=False,
        type=str,
        default="buas-y2",
        help="Resource group from Azure ML",
    )

    parser.add_argument(
        "--workspace_name",
        required=False,
        type=str,
        default="NLP3",
        help="Workspace name from Azure ML",
    )

    parser.add_argument(
        "--datastore_name",
        required=False,
        type=str,
        default="workspaceblobstore",
        help="Datastore name from Azure ML",
    )

    parser.add_argument(
        "--test_data_name",
        required=False,
        type=str,
        help="Data name from Azure ML",
    )

    parser.add_argument(
        "--model_path",
        required=False,
        type=str,
        help="Path to the model file or config.",
    )

    parser.add_argument(
        "--label_decoder",
        required=False,
        type = str,
        help="File containing label decoder dict",
    )

    parser.add_argument(
        "--threshold",
        required=False,
        type=float,
        default=0.8,
        help="Min accuracy for the model to be considered good"
    )

    parser.add_argument(
        "--model_name",
        required=False,
        type = str,
        help="Name to register the model",
    )

    args = parser.parse_args()

    cloud = str(args.cloud) == "True"
    mt_logger.info(type(args.cloud))

    model = transformers.TFRobertaForSequenceClassification.from_pretrained(
        args.model_path)
    
    if cloud is True:
        # Load the workspace
        mt_logger.info("cloud path")
        TENANT_ID = "0a33589b-0036-4fe8-a829-3ed0926af886"
        CLIENT_ID = "a2230f31-0fda-428d-8c5c-ec79e91a49f5"
        CLIENT_SECRET = "Y-q8Q~H63btsUkR7dnmHrUGw2W0gMWjs0MxLKa1C"

        svc_pr = ServicePrincipalAuthentication(
                tenant_id=TENANT_ID,
                service_principal_id=CLIENT_ID,
                service_principal_password=CLIENT_SECRET
                )
        workspace = Workspace(subscription_id=args.subscription_id, 
                    resource_group=args.resource_group, 
                    workspace_name=args.workspace_name,
                    auth = svc_pr,
                    )
        #change
        data = load_data_from_azure(workspace, args.datastore_name,
                                    args.test_data_name)
        label_decoder = load_label_decoder(args.label_decoder)
        tokens, masks = preprocess_prediction_data(data)
        emotions, probabilities = predict(model, tokens, masks, label_decoder)
        accuracy, _ = evaluate(emotions, data)
        print(f"Test accuracy: {accuracy * 100:.2f}%")
<<<<<<< HEAD
        register_model_and_encoding(
            args.model_path,
            args.label_decoder,
            accuracy,
            workspace,
            args.model_name,
            args.threshold
        )
=======
        register_model_and_encoding(args.model_path, args.label_decoder, accuracy, 
                                    workspace, args.model_name)
>>>>>>> 607d5803

    else:
        mt_logger.info("local path")
        data, _ = load_data(args.test_data_path)
        tokens, masks = preprocess_prediction_data(data)
        emotions, probabilities = predict(model, tokens, masks, args.label_decoder)
        accuracy, _ = evaluate(emotions, data)
        print(f"Test accuracy: {accuracy * 100:.2f}%")<|MERGE_RESOLUTION|>--- conflicted
+++ resolved
@@ -1,4 +1,5 @@
 import argparse
+import json
 import logging
 import os
 import pickle
@@ -7,39 +8,34 @@
 import pandas as pd
 import tensorflow as tf
 import transformers
-from sklearn.metrics import accuracy_score, classification_report 
-from azureml.core import Workspace, Datastore, Dataset, Model
+from azureml.core import Dataset, Datastore, Model, Workspace
 from azureml.core.authentication import ServicePrincipalAuthentication
-
 from preprocessing import preprocess_prediction_data
-
-<<<<<<< HEAD
+from sklearn.metrics import accuracy_score, classification_report
+
 # setting up logger
 eval_logger = logging.getLogger(f"{'main.' if __name__ != '__main__' else ''}{__name__}")
 formatter = logging.Formatter("%(asctime)s - %(name)s - %(levelname)s - %(message)s")
 
+if len(eval_logger.handlers) == 0:
+    eval_logger.setLevel(logging.DEBUG)
+
+    stream_handler = logging.StreamHandler()
+    stream_handler.setLevel(logging.DEBUG)
+    stream_handler.setFormatter(formatter)
+
+    eval_logger.addHandler(stream_handler)
+
 file_handler = logging.FileHandler("logs.log", mode="a")
 file_handler.setLevel(logging.DEBUG)
 file_handler.setFormatter(formatter)
 
 eval_logger.addHandler(file_handler)
 
-if len(eval_logger.handlers) == 0:
-    eval_logger.setLevel(logging.DEBUG)
-
-    stream_handler = logging.StreamHandler()
-    stream_handler.setLevel(logging.DEBUG)
-    stream_handler.setFormatter(formatter)
-
-    eval_logger.addHandler(stream_handler)
-=======
-
-mt_logger = logging.getLogger("main.model_evaluation")
->>>>>>> 607d5803
 
 
 # Loading data from local device
-def load_data(file_path: str) -> tuple[pd.DataFrame, dict[int, str]]:
+def load_data(file_path: str) -> pd.DataFrame:
     """
     Load the dataset from a CSV file and return
     the DataFrame and a dictionary with labels.
@@ -55,19 +51,21 @@
         Max Meiners (214936)
     """
 
-    df = pd.read_csv(file_path)[["sentence", "emotion"]].dropna()
-
-    mt_logger.info(f"loaded data: {os.path.basename(file_path)}")
+    df = pd.read_csv(file_path)[["sentence", "emotion"]]
+    # .dropna()
+
+    eval_logger.info(f"loaded data: {os.path.basename(file_path)}")
 
     return df
 
 
 # Loading data from Azure ML datastore
-def load_data_from_azure(workspace,
-                         datastore_name,
-                         test_data_name
-                         #, test_data_uri
-                         ): 
+def load_data_from_azure(
+    workspace,
+    datastore_name,
+    test_data_name
+    # , test_data_uri
+):
     """
     Loads data from an Azure ML datastore.
 
@@ -84,7 +82,7 @@
     """
 
     # Loading the csv
-    #test_set = Dataset.Tabular.from_delimited_files(test_data_uri, validate=False)
+    # test_set = Dataset.Tabular.from_delimited_files(test_data_uri, validate=False)
     # Get the default datastore
     datastore = Datastore(workspace, name=datastore_name)
 
@@ -122,7 +120,7 @@
         Max Meiners (214936)
     """
 
-    mt_logger.info("predicting")
+    eval_logger.info("predicting")
 
     input = {
         "input_ids": token_array,
@@ -138,14 +136,14 @@
 
     text_labels = decode_labels(predicted_classes, emotion_decoder)
 
-    mt_logger.info("got predictions")
+    eval_logger.info("got predictions")
 
     return text_labels, highest_probabilities
 
 
 def evaluate(
-    pred_labels, 
-    data, 
+    pred_labels,
+    data,
 ) -> tuple[list[str], list[float], float, str]:
     """
     A function that evaluates trained model using a separate dataset.
@@ -164,25 +162,20 @@
         Max Meiners (214936)
     """
 
-    mt_logger.info("evaluating trained model")
+    eval_logger.info("evaluating trained model")
 
     true_labels = data["emotion"].to_list()
 
     accuracy = accuracy_score(true_labels, pred_labels)
-    mt_logger.info(f"model accuracy: {accuracy}")
+    eval_logger.info(f"model accuracy: {accuracy}")
 
     report = classification_report(true_labels, pred_labels)
 
-    return  accuracy, report
+    return accuracy, report
 
 
 def register_model_and_encoding(
-    model_path,
-    label_decoder, 
-    accuracy, 
-    workspace, 
-    model_name, 
-    threshold=0.5
+    model_path, label_decoder, accuracy, workspace, model_name, threshold=0.5
 ):
     """
     Registers a machine learning model and its label encodings to Azure ML workspace
@@ -198,38 +191,79 @@
         threshold (float, optional): The accuracy threshold for registering the model.
         Default is 0.5.
 
-    Output: 
+    Output:
         None
 
     - Author: Kornelia Flizik
     """
-    mt_logger.info(f"Registering model if accuracy is above {threshold}.")
-    
+    eval_logger.info(f"Registering model if accuracy is above {threshold}.")
+
     # Only register model if accuracy is above threshold
     if accuracy > threshold:
-        mt_logger.info("Model accuracy is above threshold, registering model.")
+        eval_logger.info("Model accuracy is above threshold, registering model.")
 
         # Register the model
-        model = Model.register(
-            workspace = workspace, 
-            model_path = model_path, 
-            model_name = model_name, 
-            description = "RoBERTa model for emotion recognition")
-
-        mt_logger.info("Model registered")
+        _ = Model.register(
+            workspace=workspace,
+            model_path=model_path,
+            model_name=model_name,
+            description="RoBERTa model for emotion recognition",
+        )
+
+        eval_logger.info("Model registered")
 
         # Register label encodings
-        datastore = Datastore(workspace, name='workspaceblobstore')
-        
-        emotion_decoder = datastore.upload(src_dir=os.path.dirname(label_decoder),
-                 target_path=f'labels_encodings/{model_name}',
-                 overwrite=False,
-                 show_progress=True)
-        
-        mt_logger.info("Encodings saved")
-         
+        datastore = Datastore(workspace, name="workspaceblobstore")
+
+        _ = datastore.upload(
+            src_dir=os.path.dirname(label_decoder),
+            target_path=f"labels_encodings/{model_name}",
+            overwrite=False,
+            show_progress=True,
+        )
+
+        eval_logger.info("Encodings saved")
+
     else:
-        mt_logger.info("Model accuracy is not above threshold, not registering model.")
+        eval_logger.info(
+            "Model accuracy is not above threshold, not registering model."
+        )
+
+
+def save_model(
+    model: transformers.TFRobertaForSequenceClassification,
+    label_decoder: dict[int, str],
+    model_path: str,
+    accuracy: float,
+    threshold: float,
+) -> None:
+    """
+    A function that saves trained model and it's emotion mapping to a file.
+
+    Input:
+        model (transformers.TFRobertaForSequenceClassification): trained model
+        label_encoder (dict[int, str]): Python dictionary mapping
+            numbers to text emotions.
+        model_path (str): Path to directory where the model will be saved.
+
+    Output: None
+
+    Author:
+        Max Meiners (214936)
+    """
+
+    if accuracy >= threshold:
+        eval_logger.info("Model accuracy is above threshold, saving model.")
+
+        dict_path = os.path.join(model_path, "emotion_dict.json")
+
+        model.save_pretrained(model_path)
+        with open(dict_path, "w") as f:
+            json.dump(label_decoder, f)
+
+        eval_logger.info("Model saved")
+    else:
+        eval_logger.info("Model accuracy is not above threshold, not saving model.")
 
 
 """
@@ -260,9 +294,9 @@
     return decoded_labels
 
 
-def load_label_decoder(label_decoder_path:str):
+def load_label_decoder(label_decoder_path: str):
     # Load the emotion_decoder using pickle
-    with open(label_decoder_path, 'rb') as f:
+    with open(label_decoder_path, "rb") as f:
         emotion_decoder = pickle.load(f)
         return emotion_decoder
 
@@ -284,7 +318,7 @@
         default="",
         help="URI of the test data from Azure ML datastore",
     )
-    
+
     parser.add_argument(
         "--subscription_id",
         required=False,
@@ -334,7 +368,7 @@
     parser.add_argument(
         "--label_decoder",
         required=False,
-        type = str,
+        type=str,
         help="File containing label decoder dict",
     )
 
@@ -349,44 +383,44 @@
     parser.add_argument(
         "--model_name",
         required=False,
-        type = str,
+        type=str,
         help="Name to register the model",
     )
 
     args = parser.parse_args()
 
     cloud = str(args.cloud) == "True"
-    mt_logger.info(type(args.cloud))
+    eval_logger.info(type(args.cloud))
 
     model = transformers.TFRobertaForSequenceClassification.from_pretrained(
-        args.model_path)
-    
+        args.model_path
+    )
+
     if cloud is True:
         # Load the workspace
-        mt_logger.info("cloud path")
+        eval_logger.info("cloud path")
         TENANT_ID = "0a33589b-0036-4fe8-a829-3ed0926af886"
         CLIENT_ID = "a2230f31-0fda-428d-8c5c-ec79e91a49f5"
         CLIENT_SECRET = "Y-q8Q~H63btsUkR7dnmHrUGw2W0gMWjs0MxLKa1C"
 
         svc_pr = ServicePrincipalAuthentication(
-                tenant_id=TENANT_ID,
-                service_principal_id=CLIENT_ID,
-                service_principal_password=CLIENT_SECRET
-                )
-        workspace = Workspace(subscription_id=args.subscription_id, 
-                    resource_group=args.resource_group, 
-                    workspace_name=args.workspace_name,
-                    auth = svc_pr,
-                    )
-        #change
-        data = load_data_from_azure(workspace, args.datastore_name,
-                                    args.test_data_name)
+            tenant_id=TENANT_ID,
+            service_principal_id=CLIENT_ID,
+            service_principal_password=CLIENT_SECRET,
+        )
+        workspace = Workspace(
+            subscription_id=args.subscription_id,
+            resource_group=args.resource_group,
+            workspace_name=args.workspace_name,
+            auth=svc_pr,
+        )
+        # change
+        data = load_data_from_azure(workspace, args.datastore_name, args.test_data_name)
         label_decoder = load_label_decoder(args.label_decoder)
         tokens, masks = preprocess_prediction_data(data)
         emotions, probabilities = predict(model, tokens, masks, label_decoder)
         accuracy, _ = evaluate(emotions, data)
         print(f"Test accuracy: {accuracy * 100:.2f}%")
-<<<<<<< HEAD
         register_model_and_encoding(
             args.model_path,
             args.label_decoder,
@@ -395,13 +429,9 @@
             args.model_name,
             args.threshold
         )
-=======
-        register_model_and_encoding(args.model_path, args.label_decoder, accuracy, 
-                                    workspace, args.model_name)
->>>>>>> 607d5803
 
     else:
-        mt_logger.info("local path")
+        eval_logger.info("local path")
         data, _ = load_data(args.test_data_path)
         tokens, masks = preprocess_prediction_data(data)
         emotions, probabilities = predict(model, tokens, masks, args.label_decoder)
